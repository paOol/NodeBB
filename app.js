/*
	NodeBB - A forum powered by node in development by designcreateplay
	Copyright (C) 2013  DesignCreatePlay Inc.

	This program is free software: you can redistribute it and/or modify
	it under the terms of the GNU General Public License as published by
	the Free Software Foundation, either version 3 of the License, or
	(at your option) any later version.

	This program is distributed in the hope that it will be useful,
	but WITHOUT ANY WARRANTY; without even the implied warranty of
	MERCHANTABILITY or FITNESS FOR A PARTICULAR PURPOSE.  See the
	GNU General Public License for more details.

	You should have received a copy of the GNU General Public License
	along with this program.  If not, see <http://www.gnu.org/licenses/>.
*/


"use strict";

var nconf = require('nconf');
nconf.argv().env();

var fs = require('fs'),
	os = require('os'),
	semver = require('semver'),
	winston = require('winston'),
	path = require('path'),
	pkg = require('./package.json'),
	utils = require('./public/src/utils.js');


global.env = process.env.NODE_ENV || 'production';

winston.remove(winston.transports.Console);
winston.add(winston.transports.Console, {
	colorize: true
});

winston.add(winston.transports.File, {
	filename: 'error.log',
	level: 'error'
});

// TODO: remove once https://github.com/flatiron/winston/issues/280 is fixed
winston.err = function (err) {
	winston.error(err.stack);
};

if(os.platform() === 'linux') {
	require('child_process').exec('/usr/bin/which convert', function(err, stdout, stderr) {
		if(err || !stdout) {
			winston.warn('Couldn\'t find convert. Did you install imagemagick?');
		}
	});
}

// Log GNU copyright info along with server info
winston.info('NodeBB v' + pkg.version + ' Copyright (C) 2013 DesignCreatePlay Inc.');
winston.info('This program comes with ABSOLUTELY NO WARRANTY.');
winston.info('This is free software, and you are welcome to redistribute it under certain conditions.');
winston.info('');

// Alternate configuration file support
var	configFile = __dirname + '/config.json',
	configExists;
if (nconf.get('config')) {
	configFile = path.join(__dirname, nconf.get('config'));
}
configExists = fs.existsSync(configFile);

if (!nconf.get('help') && !nconf.get('setup') && !nconf.get('install') && !nconf.get('upgrade') && !nconf.get('reset') && configExists) {
	start();
} else if (nconf.get('setup') || nconf.get('install') || !configExists) {
	setup();
} else if (nconf.get('upgrade')) {
	upgrade();
} else if (nconf.get('reset')) {
	reset();
} else {
	displayHelp();
}

function loadConfig() {
	nconf.file({
		file: configFile
	});

	nconf.defaults({
		themes_path: path.join(__dirname, 'node_modules')
	});

	// Ensure themes_path is a full filepath
	nconf.set('themes_path', path.resolve(__dirname, nconf.get('themes_path')));
}

function start() {
	loadConfig();

	nconf.set('url', nconf.get('base_url') + (nconf.get('use_port') ? ':' + nconf.get('port') : '') + nconf.get('relative_path'));
	nconf.set('upload_url', path.join(path.sep, nconf.get('relative_path'), 'uploads', path.sep));
	nconf.set('base_dir', __dirname);
	nconf.set('views_dir', path.join(__dirname, 'public/templates'));

	winston.info('Time: ' + new Date());
	winston.info('Initializing NodeBB v' + pkg.version);
	winston.info('* using configuration stored in: ' + configFile);
	var host = nconf.get(nconf.get('database') + ':host');
	winston.info('* using ' + nconf.get('database') +' store at ' + host + (host.indexOf('/') === -1 ? ':' + nconf.get(nconf.get('database') + ':port') : ''));
	winston.info('* using themes stored in: ' + nconf.get('themes_path'));

	if (process.env.NODE_ENV === 'development') {
		winston.info('Base Configuration OK.');
	}

	var meta = require('./src/meta');

	require('./src/database').init(function(err) {
		meta.configs.init(function () {
			var templates = require('./public/src/templates'),
				translator = require('./public/src/translator'),
				webserver = require('./src/webserver'),
				sockets = require('./src/socket.io'),
				plugins = require('./src/plugins'),
				notifications = require('./src/notifications'),
				upgrade = require('./src/upgrade');

			templates.setGlobal('relative_path', nconf.get('relative_path'));

			upgrade.check(function(schema_ok) {
				if (schema_ok || nconf.get('check-schema') === false) {
					sockets.init(webserver.server);
					plugins.init();
					translator.loadServer();

					nconf.set('base_templates_path', path.join(nconf.get('themes_path'), 'nodebb-theme-vanilla/templates'));
					nconf.set('theme_templates_path', meta.config['theme:templates'] ? path.join(nconf.get('themes_path'), meta.config['theme:id'], meta.config['theme:templates']) : nconf.get('base_templates_path'));

					plugins.ready(function() {
						webserver.init();
					});

<<<<<<< HEAD
					notifications.init();

					process.on('SIGTERM', shutdown);
					process.on('SIGINT', shutdown);
					process.on('SIGHUP', restart);
					process.on('uncaughtException', function(err) {
						winston.error('[app] Encountered Uncaught Exception: ' + err.message);
						console.log(err.stack);
						restart();
					});
=======
					// Temporarily removed until ncb000gt/node-cron/issues/81 and ncb000gt/node-cron/issues/83 are fixed
					// notifications.init();
>>>>>>> 281c482f
				} else {
					winston.warn('Your NodeBB schema is out-of-date. Please run the following command to bring your dataset up to spec:');
					winston.warn('    node app --upgrade');
					winston.warn('To ignore this error (not recommended):');
					winston.warn('    node app --no-check-schema');
					process.exit();
				}
			});
		});
	});
}

function setup() {
	loadConfig();

	if (nconf.get('setup')) {
		winston.info('NodeBB Setup Triggered via Command Line');
	} else {
		winston.warn('Configuration not found, starting NodeBB setup');
	}

	var install = require('./src/install');

	winston.info('Welcome to NodeBB!');
	winston.info('This looks like a new installation, so you\'ll have to answer a few questions about your environment before we can proceed.');
	winston.info('Press enter to accept the default setting (shown in brackets).');

	install.setup(function (err) {
		if (err) {
			winston.error('There was a problem completing NodeBB setup: ', err.message);
		} else {
			winston.info('NodeBB Setup Completed. Run \'./nodebb start\' to manually start your NodeBB server.');
		}

		process.exit();
	});
}

function upgrade() {
	loadConfig();

	var meta = require('./src/meta');

	require('./src/database').init(function(err) {
		meta.configs.init(function () {
			require('./src/upgrade').upgrade();
		});
	});
}

function reset() {
	loadConfig();

	var meta = require('./src/meta'),
		db = require('./src/database'),
		async = require('async');

	db.init(function(err) {
		meta.configs.init(function () {
			async.parallel([
				function(next) {
					db.delete('plugins:active', next);
				},
				function(next) {
					meta.configs.set('theme:type', 'local', next);
				},
				function(next) {
					meta.configs.set('theme:id', 'nodebb-theme-vanilla', next);
				},
				function(next) {
					meta.configs.set('theme:staticDir', '', next);
				},
				function(next) {
					meta.configs.set('theme:templates', '', next);
				}
			], function(err) {
				if (err) {
					winston.error(err);
				} else {
					winston.info("Successfully reset theme to Vanilla and disabled all plugins.");
				}

				process.exit();
			});
		});
	});
}

function shutdown(code) {
	winston.info('[app] Shutdown (SIGTERM/SIGINT) Initialised.');
	require('./src/database').close();
	winston.info('[app] Database connection closed.');

	winston.info('[app] Shutdown complete.');
	process.exit();
}

function restart() {
	if (process.send) {
		winston.info('[app] Restarting...');
		process.send('nodebb:restart');
	} else {
		winston.error('[app] Could not restart server. Shutting down.');
		shutdown();
	}
}

function displayHelp() {
	winston.info('Usage: node app [options] [arguments]');
	winston.info('       [NODE_ENV=development | NODE_ENV=production] node app [--start] [arguments]');
	winston.info('');
	winston.info('Options:');
	winston.info('  --help              displays this usage information');
	winston.info('  --setup             configure your environment and setup NodeBB');
	winston.info('  --upgrade           upgrade NodeBB, first read: github.com/designcreateplay/NodeBB/wiki/Upgrading-NodeBB');
	winston.info('  --reset             soft resets NodeBB; disables all plugins and restores selected theme to Vanilla');
	winston.info('  --start             manually start NodeBB (default when no options are given)');
}
<|MERGE_RESOLUTION|>--- conflicted
+++ resolved
@@ -1,276 +1,272 @@
-/*
-	NodeBB - A forum powered by node in development by designcreateplay
-	Copyright (C) 2013  DesignCreatePlay Inc.
-
-	This program is free software: you can redistribute it and/or modify
-	it under the terms of the GNU General Public License as published by
-	the Free Software Foundation, either version 3 of the License, or
-	(at your option) any later version.
-
-	This program is distributed in the hope that it will be useful,
-	but WITHOUT ANY WARRANTY; without even the implied warranty of
-	MERCHANTABILITY or FITNESS FOR A PARTICULAR PURPOSE.  See the
-	GNU General Public License for more details.
-
-	You should have received a copy of the GNU General Public License
-	along with this program.  If not, see <http://www.gnu.org/licenses/>.
-*/
-
-
-"use strict";
-
-var nconf = require('nconf');
-nconf.argv().env();
-
-var fs = require('fs'),
-	os = require('os'),
-	semver = require('semver'),
-	winston = require('winston'),
-	path = require('path'),
-	pkg = require('./package.json'),
-	utils = require('./public/src/utils.js');
-
-
-global.env = process.env.NODE_ENV || 'production';
-
-winston.remove(winston.transports.Console);
-winston.add(winston.transports.Console, {
-	colorize: true
-});
-
-winston.add(winston.transports.File, {
-	filename: 'error.log',
-	level: 'error'
-});
-
-// TODO: remove once https://github.com/flatiron/winston/issues/280 is fixed
-winston.err = function (err) {
-	winston.error(err.stack);
-};
-
-if(os.platform() === 'linux') {
-	require('child_process').exec('/usr/bin/which convert', function(err, stdout, stderr) {
-		if(err || !stdout) {
-			winston.warn('Couldn\'t find convert. Did you install imagemagick?');
-		}
-	});
-}
-
-// Log GNU copyright info along with server info
-winston.info('NodeBB v' + pkg.version + ' Copyright (C) 2013 DesignCreatePlay Inc.');
-winston.info('This program comes with ABSOLUTELY NO WARRANTY.');
-winston.info('This is free software, and you are welcome to redistribute it under certain conditions.');
-winston.info('');
-
-// Alternate configuration file support
-var	configFile = __dirname + '/config.json',
-	configExists;
-if (nconf.get('config')) {
-	configFile = path.join(__dirname, nconf.get('config'));
-}
-configExists = fs.existsSync(configFile);
-
-if (!nconf.get('help') && !nconf.get('setup') && !nconf.get('install') && !nconf.get('upgrade') && !nconf.get('reset') && configExists) {
-	start();
-} else if (nconf.get('setup') || nconf.get('install') || !configExists) {
-	setup();
-} else if (nconf.get('upgrade')) {
-	upgrade();
-} else if (nconf.get('reset')) {
-	reset();
-} else {
-	displayHelp();
-}
-
-function loadConfig() {
-	nconf.file({
-		file: configFile
-	});
-
-	nconf.defaults({
-		themes_path: path.join(__dirname, 'node_modules')
-	});
-
-	// Ensure themes_path is a full filepath
-	nconf.set('themes_path', path.resolve(__dirname, nconf.get('themes_path')));
-}
-
-function start() {
-	loadConfig();
-
-	nconf.set('url', nconf.get('base_url') + (nconf.get('use_port') ? ':' + nconf.get('port') : '') + nconf.get('relative_path'));
-	nconf.set('upload_url', path.join(path.sep, nconf.get('relative_path'), 'uploads', path.sep));
-	nconf.set('base_dir', __dirname);
-	nconf.set('views_dir', path.join(__dirname, 'public/templates'));
-
-	winston.info('Time: ' + new Date());
-	winston.info('Initializing NodeBB v' + pkg.version);
-	winston.info('* using configuration stored in: ' + configFile);
-	var host = nconf.get(nconf.get('database') + ':host');
-	winston.info('* using ' + nconf.get('database') +' store at ' + host + (host.indexOf('/') === -1 ? ':' + nconf.get(nconf.get('database') + ':port') : ''));
-	winston.info('* using themes stored in: ' + nconf.get('themes_path'));
-
-	if (process.env.NODE_ENV === 'development') {
-		winston.info('Base Configuration OK.');
-	}
-
-	var meta = require('./src/meta');
-
-	require('./src/database').init(function(err) {
-		meta.configs.init(function () {
-			var templates = require('./public/src/templates'),
-				translator = require('./public/src/translator'),
-				webserver = require('./src/webserver'),
-				sockets = require('./src/socket.io'),
-				plugins = require('./src/plugins'),
-				notifications = require('./src/notifications'),
-				upgrade = require('./src/upgrade');
-
-			templates.setGlobal('relative_path', nconf.get('relative_path'));
-
-			upgrade.check(function(schema_ok) {
-				if (schema_ok || nconf.get('check-schema') === false) {
-					sockets.init(webserver.server);
-					plugins.init();
-					translator.loadServer();
-
-					nconf.set('base_templates_path', path.join(nconf.get('themes_path'), 'nodebb-theme-vanilla/templates'));
-					nconf.set('theme_templates_path', meta.config['theme:templates'] ? path.join(nconf.get('themes_path'), meta.config['theme:id'], meta.config['theme:templates']) : nconf.get('base_templates_path'));
-
-					plugins.ready(function() {
-						webserver.init();
-					});
-
-<<<<<<< HEAD
-					notifications.init();
-
-					process.on('SIGTERM', shutdown);
-					process.on('SIGINT', shutdown);
-					process.on('SIGHUP', restart);
-					process.on('uncaughtException', function(err) {
-						winston.error('[app] Encountered Uncaught Exception: ' + err.message);
-						console.log(err.stack);
-						restart();
-					});
-=======
-					// Temporarily removed until ncb000gt/node-cron/issues/81 and ncb000gt/node-cron/issues/83 are fixed
-					// notifications.init();
->>>>>>> 281c482f
-				} else {
-					winston.warn('Your NodeBB schema is out-of-date. Please run the following command to bring your dataset up to spec:');
-					winston.warn('    node app --upgrade');
-					winston.warn('To ignore this error (not recommended):');
-					winston.warn('    node app --no-check-schema');
-					process.exit();
-				}
-			});
-		});
-	});
-}
-
-function setup() {
-	loadConfig();
-
-	if (nconf.get('setup')) {
-		winston.info('NodeBB Setup Triggered via Command Line');
-	} else {
-		winston.warn('Configuration not found, starting NodeBB setup');
-	}
-
-	var install = require('./src/install');
-
-	winston.info('Welcome to NodeBB!');
-	winston.info('This looks like a new installation, so you\'ll have to answer a few questions about your environment before we can proceed.');
-	winston.info('Press enter to accept the default setting (shown in brackets).');
-
-	install.setup(function (err) {
-		if (err) {
-			winston.error('There was a problem completing NodeBB setup: ', err.message);
-		} else {
-			winston.info('NodeBB Setup Completed. Run \'./nodebb start\' to manually start your NodeBB server.');
-		}
-
-		process.exit();
-	});
-}
-
-function upgrade() {
-	loadConfig();
-
-	var meta = require('./src/meta');
-
-	require('./src/database').init(function(err) {
-		meta.configs.init(function () {
-			require('./src/upgrade').upgrade();
-		});
-	});
-}
-
-function reset() {
-	loadConfig();
-
-	var meta = require('./src/meta'),
-		db = require('./src/database'),
-		async = require('async');
-
-	db.init(function(err) {
-		meta.configs.init(function () {
-			async.parallel([
-				function(next) {
-					db.delete('plugins:active', next);
-				},
-				function(next) {
-					meta.configs.set('theme:type', 'local', next);
-				},
-				function(next) {
-					meta.configs.set('theme:id', 'nodebb-theme-vanilla', next);
-				},
-				function(next) {
-					meta.configs.set('theme:staticDir', '', next);
-				},
-				function(next) {
-					meta.configs.set('theme:templates', '', next);
-				}
-			], function(err) {
-				if (err) {
-					winston.error(err);
-				} else {
-					winston.info("Successfully reset theme to Vanilla and disabled all plugins.");
-				}
-
-				process.exit();
-			});
-		});
-	});
-}
-
-function shutdown(code) {
-	winston.info('[app] Shutdown (SIGTERM/SIGINT) Initialised.');
-	require('./src/database').close();
-	winston.info('[app] Database connection closed.');
-
-	winston.info('[app] Shutdown complete.');
-	process.exit();
-}
-
-function restart() {
-	if (process.send) {
-		winston.info('[app] Restarting...');
-		process.send('nodebb:restart');
-	} else {
-		winston.error('[app] Could not restart server. Shutting down.');
-		shutdown();
-	}
-}
-
-function displayHelp() {
-	winston.info('Usage: node app [options] [arguments]');
-	winston.info('       [NODE_ENV=development | NODE_ENV=production] node app [--start] [arguments]');
-	winston.info('');
-	winston.info('Options:');
-	winston.info('  --help              displays this usage information');
-	winston.info('  --setup             configure your environment and setup NodeBB');
-	winston.info('  --upgrade           upgrade NodeBB, first read: github.com/designcreateplay/NodeBB/wiki/Upgrading-NodeBB');
-	winston.info('  --reset             soft resets NodeBB; disables all plugins and restores selected theme to Vanilla');
-	winston.info('  --start             manually start NodeBB (default when no options are given)');
-}
+/*
+	NodeBB - A forum powered by node in development by designcreateplay
+	Copyright (C) 2013  DesignCreatePlay Inc.
+
+	This program is free software: you can redistribute it and/or modify
+	it under the terms of the GNU General Public License as published by
+	the Free Software Foundation, either version 3 of the License, or
+	(at your option) any later version.
+
+	This program is distributed in the hope that it will be useful,
+	but WITHOUT ANY WARRANTY; without even the implied warranty of
+	MERCHANTABILITY or FITNESS FOR A PARTICULAR PURPOSE.  See the
+	GNU General Public License for more details.
+
+	You should have received a copy of the GNU General Public License
+	along with this program.  If not, see <http://www.gnu.org/licenses/>.
+*/
+
+
+"use strict";
+
+var nconf = require('nconf');
+nconf.argv().env();
+
+var fs = require('fs'),
+	os = require('os'),
+	semver = require('semver'),
+	winston = require('winston'),
+	path = require('path'),
+	pkg = require('./package.json'),
+	utils = require('./public/src/utils.js');
+
+
+global.env = process.env.NODE_ENV || 'production';
+
+winston.remove(winston.transports.Console);
+winston.add(winston.transports.Console, {
+	colorize: true
+});
+
+winston.add(winston.transports.File, {
+	filename: 'error.log',
+	level: 'error'
+});
+
+// TODO: remove once https://github.com/flatiron/winston/issues/280 is fixed
+winston.err = function (err) {
+	winston.error(err.stack);
+};
+
+if(os.platform() === 'linux') {
+	require('child_process').exec('/usr/bin/which convert', function(err, stdout, stderr) {
+		if(err || !stdout) {
+			winston.warn('Couldn\'t find convert. Did you install imagemagick?');
+		}
+	});
+}
+
+// Log GNU copyright info along with server info
+winston.info('NodeBB v' + pkg.version + ' Copyright (C) 2013 DesignCreatePlay Inc.');
+winston.info('This program comes with ABSOLUTELY NO WARRANTY.');
+winston.info('This is free software, and you are welcome to redistribute it under certain conditions.');
+winston.info('');
+
+// Alternate configuration file support
+var	configFile = __dirname + '/config.json',
+	configExists;
+if (nconf.get('config')) {
+	configFile = path.join(__dirname, nconf.get('config'));
+}
+configExists = fs.existsSync(configFile);
+
+if (!nconf.get('help') && !nconf.get('setup') && !nconf.get('install') && !nconf.get('upgrade') && !nconf.get('reset') && configExists) {
+	start();
+} else if (nconf.get('setup') || nconf.get('install') || !configExists) {
+	setup();
+} else if (nconf.get('upgrade')) {
+	upgrade();
+} else if (nconf.get('reset')) {
+	reset();
+} else {
+	displayHelp();
+}
+
+function loadConfig() {
+	nconf.file({
+		file: configFile
+	});
+
+	nconf.defaults({
+		themes_path: path.join(__dirname, 'node_modules')
+	});
+
+	// Ensure themes_path is a full filepath
+	nconf.set('themes_path', path.resolve(__dirname, nconf.get('themes_path')));
+}
+
+function start() {
+	loadConfig();
+
+	nconf.set('url', nconf.get('base_url') + (nconf.get('use_port') ? ':' + nconf.get('port') : '') + nconf.get('relative_path'));
+	nconf.set('upload_url', path.join(path.sep, nconf.get('relative_path'), 'uploads', path.sep));
+	nconf.set('base_dir', __dirname);
+	nconf.set('views_dir', path.join(__dirname, 'public/templates'));
+
+	winston.info('Time: ' + new Date());
+	winston.info('Initializing NodeBB v' + pkg.version);
+	winston.info('* using configuration stored in: ' + configFile);
+	var host = nconf.get(nconf.get('database') + ':host');
+	winston.info('* using ' + nconf.get('database') +' store at ' + host + (host.indexOf('/') === -1 ? ':' + nconf.get(nconf.get('database') + ':port') : ''));
+	winston.info('* using themes stored in: ' + nconf.get('themes_path'));
+
+	if (process.env.NODE_ENV === 'development') {
+		winston.info('Base Configuration OK.');
+	}
+
+	var meta = require('./src/meta');
+
+	require('./src/database').init(function(err) {
+		meta.configs.init(function () {
+			var templates = require('./public/src/templates'),
+				translator = require('./public/src/translator'),
+				webserver = require('./src/webserver'),
+				sockets = require('./src/socket.io'),
+				plugins = require('./src/plugins'),
+				notifications = require('./src/notifications'),
+				upgrade = require('./src/upgrade');
+
+			templates.setGlobal('relative_path', nconf.get('relative_path'));
+
+			upgrade.check(function(schema_ok) {
+				if (schema_ok || nconf.get('check-schema') === false) {
+					sockets.init(webserver.server);
+					plugins.init();
+					translator.loadServer();
+
+					nconf.set('base_templates_path', path.join(nconf.get('themes_path'), 'nodebb-theme-vanilla/templates'));
+					nconf.set('theme_templates_path', meta.config['theme:templates'] ? path.join(nconf.get('themes_path'), meta.config['theme:id'], meta.config['theme:templates']) : nconf.get('base_templates_path'));
+
+					plugins.ready(function() {
+						webserver.init();
+					});
+
+					// Temporarily removed until ncb000gt/node-cron/issues/81 and ncb000gt/node-cron/issues/83 are fixed
+					// notifications.init();
+
+					process.on('SIGTERM', shutdown);
+					process.on('SIGINT', shutdown);
+					process.on('SIGHUP', restart);
+					process.on('uncaughtException', function(err) {
+						winston.error('[app] Encountered Uncaught Exception: ' + err.message);
+						console.log(err.stack);
+						restart();
+					});
+				} else {
+					winston.warn('Your NodeBB schema is out-of-date. Please run the following command to bring your dataset up to spec:');
+					winston.warn('    node app --upgrade');
+					winston.warn('To ignore this error (not recommended):');
+					winston.warn('    node app --no-check-schema');
+					process.exit();
+				}
+			});
+		});
+	});
+}
+
+function setup() {
+	loadConfig();
+
+	if (nconf.get('setup')) {
+		winston.info('NodeBB Setup Triggered via Command Line');
+	} else {
+		winston.warn('Configuration not found, starting NodeBB setup');
+	}
+
+	var install = require('./src/install');
+
+	winston.info('Welcome to NodeBB!');
+	winston.info('This looks like a new installation, so you\'ll have to answer a few questions about your environment before we can proceed.');
+	winston.info('Press enter to accept the default setting (shown in brackets).');
+
+	install.setup(function (err) {
+		if (err) {
+			winston.error('There was a problem completing NodeBB setup: ', err.message);
+		} else {
+			winston.info('NodeBB Setup Completed. Run \'./nodebb start\' to manually start your NodeBB server.');
+		}
+
+		process.exit();
+	});
+}
+
+function upgrade() {
+	loadConfig();
+
+	var meta = require('./src/meta');
+
+	require('./src/database').init(function(err) {
+		meta.configs.init(function () {
+			require('./src/upgrade').upgrade();
+		});
+	});
+}
+
+function reset() {
+	loadConfig();
+
+	var meta = require('./src/meta'),
+		db = require('./src/database'),
+		async = require('async');
+
+	db.init(function(err) {
+		meta.configs.init(function () {
+			async.parallel([
+				function(next) {
+					db.delete('plugins:active', next);
+				},
+				function(next) {
+					meta.configs.set('theme:type', 'local', next);
+				},
+				function(next) {
+					meta.configs.set('theme:id', 'nodebb-theme-vanilla', next);
+				},
+				function(next) {
+					meta.configs.set('theme:staticDir', '', next);
+				},
+				function(next) {
+					meta.configs.set('theme:templates', '', next);
+				}
+			], function(err) {
+				if (err) {
+					winston.error(err);
+				} else {
+					winston.info("Successfully reset theme to Vanilla and disabled all plugins.");
+				}
+
+				process.exit();
+			});
+		});
+	});
+}
+
+function shutdown(code) {
+	winston.info('[app] Shutdown (SIGTERM/SIGINT) Initialised.');
+	require('./src/database').close();
+	winston.info('[app] Database connection closed.');
+
+	winston.info('[app] Shutdown complete.');
+	process.exit();
+}
+
+function restart() {
+	if (process.send) {
+		winston.info('[app] Restarting...');
+		process.send('nodebb:restart');
+	} else {
+		winston.error('[app] Could not restart server. Shutting down.');
+		shutdown();
+	}
+}
+
+function displayHelp() {
+	winston.info('Usage: node app [options] [arguments]');
+	winston.info('       [NODE_ENV=development | NODE_ENV=production] node app [--start] [arguments]');
+	winston.info('');
+	winston.info('Options:');
+	winston.info('  --help              displays this usage information');
+	winston.info('  --setup             configure your environment and setup NodeBB');
+	winston.info('  --upgrade           upgrade NodeBB, first read: github.com/designcreateplay/NodeBB/wiki/Upgrading-NodeBB');
+	winston.info('  --reset             soft resets NodeBB; disables all plugins and restores selected theme to Vanilla');
+	winston.info('  --start             manually start NodeBB (default when no options are given)');
+}