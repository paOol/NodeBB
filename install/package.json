--- conflicted
+++ resolved
@@ -29,39 +29,24 @@
     },
     "dependencies": {
         "@adactive/bootstrap-tagsinput": "0.8.2",
-<<<<<<< HEAD
-        "@isaacs/ttlcache": "1.2.0",
+        "@isaacs/ttlcache": "1.2.1",
         "@popperjs/core": "2.11.6",
-        "ace-builds": "1.11.0",
-=======
-        "@isaacs/ttlcache": "1.2.1",
         "ace-builds": "1.12.3",
->>>>>>> 1fc2f1e8
         "archiver": "5.3.1",
         "async": "3.2.4",
         "autoprefixer": "10.4.12",
         "bcryptjs": "2.4.3",
         "benchpressjs": "2.4.3",
-<<<<<<< HEAD
-        "body-parser": "1.20.0",
+        "body-parser": "1.20.1",
         "bootbox": "https://github.com/makeusabrew/bootbox.git#v6-wip",
         "bootstrap": "5.2.1",
         "bootswatch": "5.2.1",
-=======
-        "body-parser": "1.20.1",
-        "bootbox": "5.5.3",
-        "bootstrap": "3.4.1",
->>>>>>> 1fc2f1e8
         "chalk": "4.1.2",
         "chart.js": "2.9.4",
         "cli-graph": "3.2.2",
         "clipboard": "2.0.11",
         "colors": "1.4.0",
-<<<<<<< HEAD
-        "commander": "9.4.0",
-=======
         "commander": "9.4.1",
->>>>>>> 1fc2f1e8
         "compare-versions": "5.0.1",
         "compression": "1.7.4",
         "connect-flash": "0.1.1",
@@ -105,7 +90,6 @@
         "mousetrap": "1.6.5",
         "multiparty": "4.2.3",
         "nconf": "0.12.0",
-<<<<<<< HEAD
         "nodebb-plugin-2factor": "6.0.2",
         "nodebb-plugin-composer-default": "10.0.13",
         "nodebb-plugin-dbsearch": "6.0.0",
@@ -119,35 +103,14 @@
         "nodebb-theme-peace": "2.0.5",
         "nodebb-theme-persona": "13.0.15",
         "nodebb-widget-essentials": "7.0.1",
-        "nodemailer": "6.7.8",
-=======
-        "nodebb-plugin-2factor": "5.1.1",
-        "nodebb-plugin-composer-default": "9.2.2",
-        "nodebb-plugin-dbsearch": "5.1.5",
-        "nodebb-plugin-emoji": "4.0.6",
-        "nodebb-plugin-emoji-android": "3.0.0",
-        "nodebb-plugin-markdown": "10.1.0",
-        "nodebb-plugin-mentions": "3.0.12",
-        "nodebb-plugin-spam-be-gone": "1.0.2",
-        "nodebb-rewards-essentials": "0.2.1",
-        "nodebb-theme-lavender": "6.0.0",
-        "nodebb-theme-persona": "12.1.9",
-        "nodebb-theme-slick": "2.0.2",
-        "nodebb-theme-vanilla": "12.1.18",
-        "nodebb-widget-essentials": "6.0.0",
         "nodemailer": "6.8.0",
->>>>>>> 1fc2f1e8
         "nprogress": "0.2.0",
         "passport": "0.6.0",
         "passport-http-bearer": "1.0.1",
         "passport-local": "1.0.0",
         "pg": "8.8.0",
         "pg-cursor": "2.7.4",
-<<<<<<< HEAD
-        "postcss": "8.4.16",
-=======
         "postcss": "8.4.18",
->>>>>>> 1fc2f1e8
         "postcss-clean": "1.2.0",
         "progress-webpack-plugin": "1.0.16",
         "prompt": "1.3.0",
@@ -156,19 +119,12 @@
         "request-promise-native": "1.0.9",
         "rimraf": "3.0.2",
         "rss": "1.2.2",
-<<<<<<< HEAD
         "rtlcss": "4.0.0",
         "sanitize-html": "2.7.2",
         "sass": "1.54.9",
-        "semver": "7.3.7",
-        "serve-favicon": "2.5.0",
-        "sharp": "0.31.0",
-=======
-        "sanitize-html": "2.7.2",
         "semver": "7.3.8",
         "serve-favicon": "2.5.0",
         "sharp": "0.31.1",
->>>>>>> 1fc2f1e8
         "sitemap": "7.1.1",
         "slideout": "1.0.1",
         "socket.io": "4.5.3",
@@ -197,11 +153,7 @@
         "@commitlint/cli": "17.1.2",
         "@commitlint/config-angular": "17.1.0",
         "coveralls": "3.1.1",
-<<<<<<< HEAD
-        "eslint": "8.23.1",
-=======
         "eslint": "8.25.0",
->>>>>>> 1fc2f1e8
         "eslint-config-nodebb": "0.1.1",
         "eslint-plugin-import": "2.26.0",
         "grunt": "1.5.3",
