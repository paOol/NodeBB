--- conflicted
+++ resolved
@@ -63,15 +63,9 @@
         "mousetrap": "^1.6.1",
         "mubsub": "^1.4.0",
         "nconf": "^0.9.1",
-<<<<<<< HEAD
-        "nodebb-plugin-composer-default": "6.0.17",
-        "nodebb-plugin-dbsearch": "2.0.11",
-        "nodebb-plugin-emoji": "^2.1.0",
-=======
         "nodebb-plugin-composer-default": "6.0.19",
         "nodebb-plugin-dbsearch": "2.0.13",
         "nodebb-plugin-emoji": "^2.2.0",
->>>>>>> f4aae44c
         "nodebb-plugin-emoji-android": "2.0.0",
         "nodebb-plugin-markdown": "8.4.2",
         "nodebb-plugin-mentions": "2.2.4",
