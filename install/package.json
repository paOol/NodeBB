{
    "name": "nodebb",
    "license": "GPL-3.0",
    "description": "NodeBB Forum",
<<<<<<< HEAD
    "version": "4.0.0-alpha",
=======
    "version": "3.9.0",
>>>>>>> 2a5d481f
    "homepage": "https://www.nodebb.org",
    "repository": {
        "type": "git",
        "url": "https://github.com/NodeBB/NodeBB/"
    },
    "main": "app.js",
    "scripts": {
        "start": "node loader.js",
        "lint": "eslint --cache ./nodebb .",
        "test": "nyc --reporter=html --reporter=text-summary mocha",
        "coverage": "nyc report --reporter=text-lcov > ./coverage/lcov.info",
        "coveralls": "nyc report --reporter=text-lcov | coveralls && rm -r coverage"
    },
    "nyc": {
        "exclude": [
            "src/upgrades/*",
            "test/*"
        ]
    },
    "lint-staged": {
        "*.js": [
            "eslint --fix"
        ]
    },
    "dependencies": {
        "@adactive/bootstrap-tagsinput": "0.8.2",
        "@fontsource/inter": "5.1.0",
        "@fontsource/poppins": "5.1.0",
        "@fortawesome/fontawesome-free": "6.6.0",
        "@isaacs/ttlcache": "1.4.1",
        "@nodebb/spider-detector": "2.0.3",
        "@popperjs/core": "2.11.8",
        "@textcomplete/contenteditable": "0.1.13",
        "@textcomplete/core": "0.1.13",
        "@textcomplete/textarea": "0.1.13",
        "ace-builds": "1.36.2",
        "archiver": "7.0.1",
        "async": "3.2.6",
        "autoprefixer": "10.4.20",
        "bcryptjs": "2.4.3",
        "benchpressjs": "2.5.1",
        "body-parser": "1.20.3",
        "bootbox": "6.0.0",
        "bootstrap": "5.3.3",
        "bootswatch": "5.3.3",
        "chalk": "4.1.2",
        "chart.js": "4.4.4",
        "cheerio": "^1.0.0-rc.12",
        "cli-graph": "3.2.2",
        "clipboard": "2.0.11",
        "colors": "1.4.0",
        "commander": "12.0.0",
        "compare-versions": "6.1.1",
        "compression": "1.7.4",
        "connect-flash": "0.1.1",
        "connect-mongo": "5.1.0",
        "connect-multiparty": "2.2.0",
        "connect-pg-simple": "10.0.0",
        "connect-redis": "7.1.1",
        "cookie-parser": "1.4.6",
        "cron": "3.1.7",
        "cropperjs": "1.6.2",
        "csrf-sync": "4.0.3",
        "daemon": "1.1.0",
        "diff": "7.0.0",
        "esbuild": "0.23.1",
        "express": "4.21.0",
        "express-session": "1.18.0",
        "express-useragent": "1.0.15",
        "fetch-cookie": "3.0.1",
        "file-loader": "6.2.0",
        "fs-extra": "11.2.0",
        "graceful-fs": "4.2.11",
        "helmet": "7.1.0",
        "html-to-text": "9.0.5",
        "imagesloaded": "5.0.0",
        "ipaddr.js": "2.2.0",
        "jquery": "3.7.1",
        "jquery-deserialize": "2.0.0",
        "jquery-form": "4.3.0",
        "jquery-serializeobject": "1.0.0",
        "jquery-ui": "1.14.0",
        "jsesc": "3.0.2",
        "json2csv": "5.0.7",
        "jsonwebtoken": "9.0.2",
        "lodash": "4.17.21",
        "logrotate-stream": "0.2.9",
        "lru-cache": "10.4.3",
        "mime": "3.0.0",
        "mkdirp": "3.0.1",
        "mongodb": "6.9.0",
        "morgan": "1.10.0",
        "mousetrap": "1.6.5",
        "multiparty": "4.2.3",
        "nconf": "0.12.1",
        "nodebb-plugin-2factor": "7.5.5",
        "nodebb-plugin-composer-default": "10.2.39",
        "nodebb-plugin-dbsearch": "6.2.5",
        "nodebb-plugin-emoji": "5.1.15",
        "nodebb-plugin-emoji-android": "4.0.0",
<<<<<<< HEAD
        "nodebb-plugin-markdown": "13.0.0-pre.9",
        "nodebb-plugin-mentions": "4.6.8",
        "nodebb-plugin-ntfy": "1.7.6",
        "nodebb-plugin-spam-be-gone": "2.2.2",
        "nodebb-rewards-essentials": "1.0.0",
        "nodebb-theme-harmony": "2.0.0-pre.36",
        "nodebb-theme-lavender": "7.1.8",
        "nodebb-theme-peace": "2.2.7",
        "nodebb-theme-persona": "14.0.0-pre.4",
        "nodebb-widget-essentials": "7.0.28",
=======
        "nodebb-plugin-markdown": "12.2.8",
        "nodebb-plugin-mentions": "4.4.3",
        "nodebb-plugin-ntfy": "1.7.7",
        "nodebb-plugin-spam-be-gone": "2.2.2",
        "nodebb-rewards-essentials": "1.0.0",
        "nodebb-theme-harmony": "1.2.70",
        "nodebb-theme-lavender": "7.1.8",
        "nodebb-theme-peace": "2.2.7",
        "nodebb-theme-persona": "13.3.37",
        "nodebb-widget-essentials": "7.0.29",
>>>>>>> 2a5d481f
        "nodemailer": "6.9.15",
        "nprogress": "0.2.0",
        "passport": "0.7.0",
        "passport-http-bearer": "1.0.1",
        "passport-local": "1.0.0",
        "pg": "8.13.0",
        "pg-cursor": "2.12.0",
        "postcss": "8.4.47",
        "postcss-clean": "1.2.0",
        "progress-webpack-plugin": "1.0.16",
        "prompt": "1.3.0",
        "ioredis": "5.4.1",
        "rimraf": "5.0.10",
        "rss": "1.2.2",
        "rtlcss": "4.3.0",
        "sanitize-html": "2.13.0",
        "sass": "1.79.2",
        "semver": "7.6.3",
        "serve-favicon": "2.5.0",
        "sharp": "0.32.6",
        "sitemap": "8.0.0",
        "socket.io": "4.7.5",
        "socket.io-client": "4.7.5",
        "@socket.io/redis-adapter": "8.3.0",
        "sortablejs": "1.15.3",
        "spdx-license-list": "6.9.0",
        "terser-webpack-plugin": "5.3.10",
        "textcomplete": "0.18.2",
        "textcomplete.contenteditable": "0.1.1",
        "timeago": "1.6.7",
        "tinycon": "0.6.8",
        "toobusy-js": "0.5.1",
        "tough-cookie": "5.0.0",
        "validator": "13.12.0",
        "webpack": "5.94.0",
        "webpack-merge": "6.0.1",
        "winston": "3.14.2",
        "workerpool": "9.1.3",
        "xml": "1.0.1",
        "xregexp": "5.1.1",
        "yargs": "17.7.2",
        "zxcvbn": "4.4.2"
    },
    "devDependencies": {
        "@apidevtools/swagger-parser": "10.1.0",
        "@commitlint/cli": "19.5.0",
        "@commitlint/config-angular": "19.5.0",
        "coveralls": "3.1.1",
        "eslint": "8.57.1",
        "eslint-config-nodebb": "0.2.1",
        "eslint-plugin-import": "2.30.0",
        "grunt": "1.6.1",
        "grunt-contrib-watch": "1.1.0",
        "husky": "8.0.3",
        "jsdom": "25.0.0",
        "lint-staged": "15.2.10",
        "mocha": "10.7.3",
        "mocha-lcov-reporter": "1.3.0",
        "mockdate": "3.0.5",
        "nyc": "17.1.0",
        "smtp-server": "3.13.5"
    },
    "optionalDependencies": {
        "sass-embedded": "1.79.2"
    },
    "resolutions": {
        "*/jquery": "3.7.1"
    },
    "bugs": {
        "url": "https://github.com/NodeBB/NodeBB/issues"
    },
    "engines": {
        "node": ">=18"
    },
    "maintainers": [
        {
            "name": "Julian Lam",
            "email": "julian@nodebb.org",
            "url": "https://github.com/julianlam"
        },
        {
            "name": "Barış Soner Uşaklı",
            "email": "baris@nodebb.org",
            "url": "https://github.com/barisusakli"
        }
    ]
}<|MERGE_RESOLUTION|>--- conflicted
+++ resolved
@@ -2,11 +2,7 @@
     "name": "nodebb",
     "license": "GPL-3.0",
     "description": "NodeBB Forum",
-<<<<<<< HEAD
     "version": "4.0.0-alpha",
-=======
-    "version": "3.9.0",
->>>>>>> 2a5d481f
     "homepage": "https://www.nodebb.org",
     "repository": {
         "type": "git",
@@ -107,7 +103,6 @@
         "nodebb-plugin-dbsearch": "6.2.5",
         "nodebb-plugin-emoji": "5.1.15",
         "nodebb-plugin-emoji-android": "4.0.0",
-<<<<<<< HEAD
         "nodebb-plugin-markdown": "13.0.0-pre.9",
         "nodebb-plugin-mentions": "4.6.8",
         "nodebb-plugin-ntfy": "1.7.6",
@@ -117,19 +112,7 @@
         "nodebb-theme-lavender": "7.1.8",
         "nodebb-theme-peace": "2.2.7",
         "nodebb-theme-persona": "14.0.0-pre.4",
-        "nodebb-widget-essentials": "7.0.28",
-=======
-        "nodebb-plugin-markdown": "12.2.8",
-        "nodebb-plugin-mentions": "4.4.3",
-        "nodebb-plugin-ntfy": "1.7.7",
-        "nodebb-plugin-spam-be-gone": "2.2.2",
-        "nodebb-rewards-essentials": "1.0.0",
-        "nodebb-theme-harmony": "1.2.70",
-        "nodebb-theme-lavender": "7.1.8",
-        "nodebb-theme-peace": "2.2.7",
-        "nodebb-theme-persona": "13.3.37",
         "nodebb-widget-essentials": "7.0.29",
->>>>>>> 2a5d481f
         "nodemailer": "6.9.15",
         "nprogress": "0.2.0",
         "passport": "0.7.0",
