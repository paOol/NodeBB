
'use strict';

var async = require('async');
var winston = require('winston');

var topics = require('../topics');
var privileges = require('../privileges');
var plugins = require('../plugins');
var websockets = require('./index');
var user = require('../user');
var apiController = require('../controllers/api');

var SocketTopics = {};

require('./topics/unread')(SocketTopics);
require('./topics/move')(SocketTopics);
require('./topics/tools')(SocketTopics);
require('./topics/infinitescroll')(SocketTopics);
require('./topics/tags')(SocketTopics);

SocketTopics.post = function(socket, data, callback) {
	if (!data) {
		return callback(new Error('[[error:invalid-data]]'));
	}

	topics.post({
		uid: socket.uid,
		handle: data.handle,
		title: data.title,
		content: data.content,
		cid: data.category_id,
		thumb: data.topic_thumb,
		tags: data.tags,
		req: websockets.reqFromSocket(socket)
	}, function(err, result) {
		if (err) {
			return callback(err);
		}

		if (data.lock) {
			SocketTopics.doTopicAction('lock', 'event:topic_locked', socket, {tids: [result.topicData.tid], cid: result.topicData.cid});
		}

		callback(null, result.topicData);
		socket.emit('event:new_post', {posts: [result.postData]});
		socket.emit('event:new_topic', result.topicData);

		async.waterfall([
			function(next) {
				user.getUidsFromSet('users:online', 0, -1, next);
			},
			function(uids, next) {
				privileges.categories.filterUids('read', result.topicData.cid, uids, next);
			},
			function(uids, next) {
				plugins.fireHook('filter:sockets.sendNewPostToUids', {uidsTo: uids, uidFrom: data.uid, type: 'newTopic'}, next);
			}
		], function(err, data) {
			if (err) {
				return winston.error(err.stack);
			}

			var uids = data.uidsTo;

			for(var i=0; i<uids.length; ++i) {
				if (parseInt(uids[i], 10) !== socket.uid) {
					websockets.in('uid_' + uids[i]).emit('event:new_post', {posts: [result.postData]});
					websockets.in('uid_' + uids[i]).emit('event:new_topic', result.topicData);
				}
			}
		});
	});
};

SocketTopics.postcount = function(socket, tid, callback) {
	topics.getTopicField(tid, 'postcount', callback);
};

SocketTopics.bookmark = function(socket, data, callback) {
	if (!socket.uid || !data) {
		return callback(new Error('[[error:invalid-data]]'));
	}
	topics.setUserBookmark(data.tid, socket.uid, data.index, callback);
};

SocketTopics.createTopicFromPosts = function(socket, data, callback) {
	if (!socket.uid) {
		return callback(new Error('[[error:not-logged-in]]'));
	}

	if (!data || !data.title || !data.pids || !Array.isArray(data.pids)) {
		return callback(new Error('[[error:invalid-data]]'));
	}

	topics.createTopicFromPosts(socket.uid, data.title, data.pids, callback);
};

SocketTopics.toggleFollow = function(socket, tid, callback) {
	followCommand(topics.toggleFollow, socket, tid, callback);
};

SocketTopics.follow = function(socket, tid, callback) {
	followCommand(topics.follow, socket, tid, callback);
};

function followCommand(method, socket, tid, callback) {
	if (!socket.uid) {
		return callback(new Error('[[error:not-logged-in]]'));
	}

	method(tid, socket.uid, callback);
}

SocketTopics.search = function(socket, data, callback) {
	topics.search(data.tid, data.term, callback);
};

SocketTopics.isModerator = function(socket, tid, callback) {
	topics.getTopicField(tid, 'cid', function(err, cid) {
		if (err) {
			return callback(err);
		}
		user.isModerator(socket.uid, cid, callback);
	});
};

SocketTopics.getTopic = function (socket, tid, callback) {
	async.waterfall([
		function (next) {
<<<<<<< HEAD
			privileges.topics.can('read', tid, socket.uid, next);
		},
		function (canRead, next) {
			if (!canRead) {
				return next(new Error('[[error:no-privileges]]'));
			}
			topics.getTopicData(tid, next);
=======
			apiController.getObjectByType(socket.uid, 'topic', tid, next);
>>>>>>> 263b09f1
		},
		function (topicData, next) {
			if (parseInt(topicData.deleted, 10) === 1) {
				return next(new Error('[[error:no-topic]]'));
			}
			next(null, topicData);
		}
	], callback);
};

module.exports = SocketTopics;<|MERGE_RESOLUTION|>--- conflicted
+++ resolved
@@ -128,17 +128,7 @@
 SocketTopics.getTopic = function (socket, tid, callback) {
 	async.waterfall([
 		function (next) {
-<<<<<<< HEAD
-			privileges.topics.can('read', tid, socket.uid, next);
-		},
-		function (canRead, next) {
-			if (!canRead) {
-				return next(new Error('[[error:no-privileges]]'));
-			}
-			topics.getTopicData(tid, next);
-=======
 			apiController.getObjectByType(socket.uid, 'topic', tid, next);
->>>>>>> 263b09f1
 		},
 		function (topicData, next) {
 			if (parseInt(topicData.deleted, 10) === 1) {
