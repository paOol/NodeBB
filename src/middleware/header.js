'use strict';

const util = require('util');

const user = require('../user');
const plugins = require('../plugins');
const helpers = require('./helpers');

const controllers = {
	api: require('../controllers/api'),
};

const middleware = module.exports;

middleware.buildHeader = helpers.try(async (req, res, next) => {
	res.locals.renderHeader = true;
	res.locals.isAPI = false;
	if (req.method === 'GET') {
		await require('./index').applyCSRFasync(req, res);
	}

<<<<<<< HEAD
	({ req, locals: res.locals } = await plugins.hooks.fire('filter:middleware.buildHeader', { req: req, locals: res.locals }));
=======
	await plugins.hooks.fire('filter:middleware.buildHeader', { req: req, locals: res.locals });
>>>>>>> eab5ab7f
	const [config, canLoginIfBanned] = await Promise.all([
		controllers.api.loadConfig(req),
		user.bans.canLoginIfBanned(req.uid),
	]);

	if (!canLoginIfBanned && req.loggedIn) {
		req.logout(() => {
			res.redirect('/');
		});
		return;
	}

	res.locals.config = config;
	next();
});

middleware.buildHeaderAsync = util.promisify(middleware.buildHeader);<|MERGE_RESOLUTION|>--- conflicted
+++ resolved
@@ -19,11 +19,7 @@
 		await require('./index').applyCSRFasync(req, res);
 	}
 
-<<<<<<< HEAD
-	({ req, locals: res.locals } = await plugins.hooks.fire('filter:middleware.buildHeader', { req: req, locals: res.locals }));
-=======
 	await plugins.hooks.fire('filter:middleware.buildHeader', { req: req, locals: res.locals });
->>>>>>> eab5ab7f
 	const [config, canLoginIfBanned] = await Promise.all([
 		controllers.api.loadConfig(req),
 		user.bans.canLoginIfBanned(req.uid),
