--- conflicted
+++ resolved
@@ -147,7 +147,6 @@
 
 async function recordSearch(data) {
 	const { query, searchIn } = data;
-<<<<<<< HEAD
 	if (!query || parseInt(data.qs.composer, 10) === 1) {
 		return;
 	}
@@ -157,31 +156,6 @@
 		searches[data.uid].queries.push(cleanedQuery);
 		if (searches[data.uid].timeoutId) {
 			clearTimeout(searches[data.uid].timeoutId);
-=======
-	if (query) {
-		const cleanedQuery = String(query).trim().toLowerCase().slice(0, 255);
-		if (['titles', 'titlesposts', 'posts'].includes(searchIn) && cleanedQuery.length > 2) {
-			searches[data.uid] = searches[data.uid] || { timeoutId: 0, queries: [] };
-			searches[data.uid].queries.push(cleanedQuery);
-			if (searches[data.uid].timeoutId) {
-				clearTimeout(searches[data.uid].timeoutId);
-			}
-			searches[data.uid].timeoutId = setTimeout(async () => {
-				if (searches[data.uid] && searches[data.uid].queries) {
-					const copy = searches[data.uid].queries.slice();
-					const filtered = searches[data.uid].queries.filter(
-						q => !copy.find(query => query.startsWith(q) && query.length > q.length)
-					);
-					delete searches[data.uid];
-					const dayTimestamp = (new Date());
-					dayTimestamp.setHours(0, 0, 0, 0);
-					await Promise.all(_.uniq(filtered).map(async (query) => {
-						await db.sortedSetIncrBy('searches:all', 1, query);
-						await db.sortedSetIncrBy(`searches:${dayTimestamp.getTime()}`, 1, query);
-					}));
-				}
-			}, 5000);
->>>>>>> dbc84f75
 		}
 		searches[data.uid].timeoutId = setTimeout(async () => {
 			if (searches[data.uid] && searches[data.uid].queries) {
@@ -190,7 +164,12 @@
 					q => !copy.find(query => query.startsWith(q) && query.length > q.length)
 				);
 				delete searches[data.uid];
-				await Promise.all(filtered.map(query => db.sortedSetIncrBy('searches:all', 1, query)));
+				const dayTimestamp = (new Date());
+				dayTimestamp.setHours(0, 0, 0, 0);
+				await Promise.all(_.uniq(filtered).map(async (query) => {
+					await db.sortedSetIncrBy('searches:all', 1, query);
+					await db.sortedSetIncrBy(`searches:${dayTimestamp.getTime()}`, 1, query);
+				}));
 			}
 		}, 5000);
 	}
