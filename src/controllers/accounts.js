"use strict";

var accountsController = {};

var fs = require('fs'),
	nconf = require('nconf'),
	async = require('async'),
	validator = require('validator'),

	db = require('../database'),
	user = require('../user'),
	posts = require('../posts'),
	topics = require('../topics'),
	groups = require('../groups'),
	messaging = require('../messaging'),
	utils = require('../../public/src/utils'),
	meta = require('../meta'),
	plugins = require('../plugins'),
	languages = require('../languages'),

	helpers = require('./helpers');

function getUserDataByUserSlug(userslug, callerUID, callback) {
	user.getUidByUserslug(userslug, function(err, uid) {
		if (err) {
			return callback(err);
		}

		if (!uid) {
			return callback(null, null);
		}

		async.parallel({
			userData : function(next) {
				user.getUserData(uid, next);
			},
			userSettings : function(next) {
				user.getSettings(uid, next);
			},
			isAdmin : function(next) {
				user.isAdministrator(callerUID, next);
			},
			ips: function(next) {
				user.getIPs(uid, 4, next);
			},
			profile_links: function(next) {
				plugins.fireHook('filter:user.profileLinks', [], next);
			},
			groups: function(next) {
				groups.getUserGroups([uid], next);
			}
		}, function(err, results) {
			if(err || !results.userData) {
				return callback(err || new Error('[[error:invalid-uid]]'));
			}

			var userData = results.userData;
			var userSettings = results.userSettings;
			var isAdmin = results.isAdmin;
			var self = parseInt(callerUID, 10) === parseInt(userData.uid, 10);

			userData.joindate = utils.toISOString(userData.joindate);
			userData.lastonline = userData.lastonline ? utils.toISOString(userData.lastonline) : userData.joindate;
			userData.age = userData.birthday ? Math.floor((new Date().getTime() - new Date(userData.birthday).getTime()) / 31536000000) : '';

			if (!(isAdmin || self || (userData.email && userSettings.showemail))) {
				userData.email = '';
			}

			userData.emailClass = (self && !userSettings.showemail) ? '' : 'hide';

			if (!self && !userSettings.showfullname) {
				userData.fullname = '';
			}

			if (isAdmin || self) {
				userData.ips = results.ips;
			}

			userData.uid = userData.uid;
			userData.yourid = callerUID;
			userData.theirid = userData.uid;
			userData.isAdmin = isAdmin;
			userData.isSelf = self;
			userData.showHidden = self || isAdmin;
			userData.groups = Array.isArray(results.groups) && results.groups.length ? results.groups[0] : [];
			userData.disableSignatures = meta.config.disableSignatures !== undefined && parseInt(meta.config.disableSignatures, 10) === 1;
			userData['email:confirmed'] = !!parseInt(userData['email:confirmed'], 10);
			userData.profile_links = results.profile_links;
			userData.status = require('../socket.io').isUserOnline(userData.uid) ? (userData.status || 'online') : 'offline';
			userData.banned = parseInt(userData.banned, 10) === 1;
			userData.website = validator.escape(userData.website);
<<<<<<< HEAD
=======
			userData.websiteLink = !userData.website.startsWith('http') ? 'http://' + userData.website : userData.website;
>>>>>>> 05cac46c
			userData.websiteName = userData.website.replace(validator.escape('http://'), '').replace(validator.escape('https://'), '');
			userData.followingCount = parseInt(userData.followingCount, 10) || 0;
			userData.followerCount = parseInt(userData.followerCount, 10) || 0;

			userData.username = validator.escape(userData.username);
			userData.email = validator.escape(userData.email);
			userData.fullname = validator.escape(userData.fullname);
			userData.location = validator.escape(userData.location);
			userData.signature = validator.escape(userData.signature);
			userData.aboutme = validator.escape(userData.aboutme || '');

			callback(null, userData);
		});
	});
}

accountsController.getUserByUID = function(req, res, next) {
	var uid = req.params.uid ? req.params.uid : 0;

	async.parallel({
		settings: async.apply(user.getSettings, uid),
		userData: async.apply(user.getUserData, uid)
	}, function(err, results) {
		if (err) {
			return next(err);
		}

		if (!results.userData) {
			return helpers.notFound(req, res);
		}

		results.userData.email = results.settings.showemail ? results.userData.email : undefined;
		results.userData.fullname = results.settings.showfullname ? results.userData.fullname : undefined;

		res.json(results.userData);
	});
};

accountsController.getAccount = function(req, res, next) {
	var lowercaseSlug = req.params.userslug.toLowerCase();

	if (req.params.userslug !== lowercaseSlug) {
		if (res.locals.isAPI) {
			req.params.userslug = lowercaseSlug;
		} else {
			return res.redirect(nconf.get('relative_path') + '/user/' + lowercaseSlug);
		}
	}

	getUserDataByUserSlug(req.params.userslug, req.uid, function (err, userData) {
		if (err) {
			return next(err);
		}

		if (!userData) {
			return helpers.notFound(req, res);
		}

		if (req.uid !== parseInt(userData.uid, 10)) {
			user.incrementUserFieldBy(userData.uid, 'profileviews', 1);
		}

		async.parallel({
			isFollowing: function(next) {
				user.isFollowing(req.uid, userData.theirid, next);
			},
			posts: function(next) {
				posts.getPostSummariesFromSet('uid:' + userData.theirid + ':posts', req.uid, 0, 9, next);
			},
			signature: function(next) {
				posts.parseSignature(userData, req.uid, next);
			},
			aboutme: function(next) {
				if (userData.aboutme) {
					plugins.fireHook('filter:parse.raw', userData.aboutme, next);
				} else {
					next();
				}
			}
		}, function(err, results) {
			if(err) {
				return next(err);
			}

			userData.posts = results.posts.posts.filter(function (p) {
				return p && parseInt(p.deleted, 10) !== 1;
			});
			userData.aboutme = results.aboutme;
			userData.nextStart = results.posts.nextStart;
			userData.isFollowing = results.isFollowing;

			if (!userData.profileviews) {
				userData.profileviews = 1;
			}

			plugins.fireHook('filter:user.account', {userData: userData, uid: req.uid}, function(err, data) {
				if (err) {
					return next(err);
				}
				res.render('account/profile', data.userData);
			});
		});
	});
};

accountsController.getFollowing = function(req, res, next) {
	getFollow('account/following', 'following', req, res, next);
};

accountsController.getFollowers = function(req, res, next) {
	getFollow('account/followers', 'followers', req, res, next);
};

function getFollow(tpl, name, req, res, next) {
	var userData;

	async.waterfall([
		function(next) {
			getUserDataByUserSlug(req.params.userslug, req.uid, next);
		},
		function(data, next) {
			userData = data;
			if (!userData) {
				return helpers.notFound(req, res);
			}
			var method = name === 'following' ? 'getFollowing' : 'getFollowers';
			user[method](userData.uid, 0, 49, next);
		}
	], function(err, users) {
		if (err) {
			return next(err);
		}

		userData.users = users;
		userData.nextStart = 50;

		res.render(tpl, userData);
	});
}

accountsController.getFavourites = function(req, res, next) {
	getFromUserSet('account/favourites', 'favourites', posts.getPostSummariesFromSet, 'posts', req, res, next);
};

accountsController.getPosts = function(req, res, next) {
	getFromUserSet('account/posts', 'posts', posts.getPostSummariesFromSet, 'posts', req, res, next);
};

accountsController.getWatchedTopics = function(req, res, next) {
	getFromUserSet('account/watched', 'followed_tids', topics.getTopicsFromSet, 'topics', req, res, next);
};

accountsController.getTopics = function(req, res, next) {
	getFromUserSet('account/topics', 'topics', topics.getTopicsFromSet, 'topics', req, res, next);
};

accountsController.getGroups = function(req, res, next) {
	accountsController.getBaseUser(req.params.userslug, req.uid, function(err, userData) {
		if (err) {
			return next(err);
		}

		if (!userData) {
			return helpers.notFound(req, res);
		}

		groups.getUserGroups([userData.uid], function(err, groupsData) {
			if (err) {
				return next(err);
			}

			userData.groups = groupsData[0];
			userData.groups.forEach(groups.escapeGroupData);

			res.render('account/groups', userData);
		});
	});
};

function getFromUserSet(tpl, set, method, type, req, res, next) {
	async.parallel({
		settings: function(next) {
			user.getSettings(req.uid, next);
		},
		userData: function(next) {
			accountsController.getBaseUser(req.params.userslug, req.uid, next);
		}
	}, function(err, results) {
		if (err) {
			return next(err);
		}
		var userData = results.userData;
		if (!userData) {
			return helpers.notFound(req, res);
		}

		var setName = 'uid:' + userData.uid + ':' + set;

		var page = Math.max(1, parseInt(req.query.page, 10) || 1);
		var itemsPerPage = (tpl === 'account/topics' || tpl === 'account/watched') ? results.settings.topicsPerPage : results.settings.postsPerPage;

		async.parallel({
			itemCount: function(next) {
				if (results.settings.usePagination) {
					db.sortedSetCard(setName, next);
				} else {
					next(null, 0);
				}
			},
			data: function(next) {
				var start = (page - 1) * itemsPerPage;
				var stop = start + itemsPerPage - 1;
				method(setName, req.uid, start, stop, next);
			}
		}, function(err, results) {
			if (err) {
				return next(err);
			}

			userData[type] = results.data[type];
			userData.nextStart = results.data.nextStart;
			var pageCount = Math.ceil(results.itemCount / itemsPerPage);

			var pagination = require('../pagination');
			userData.pagination = pagination.create(page, pageCount);

			res.render(tpl, userData);
		});
	});
}

accountsController.getBaseUser = function(userslug, callerUID, callback) {
	user.getUidByUserslug(userslug, function (err, uid) {
		if (err || !uid) {
			return callback(err);
		}

		async.parallel({
			user: function(next) {
				user.getUserFields(uid, ['uid', 'username', 'userslug'], next);
			},
			isAdmin: function(next) {
				user.isAdministrator(callerUID, next);
			},
			profile_links: function(next) {
				plugins.fireHook('filter:user.profileLinks', [], next);
			}
		}, function(err, results) {
			if (err) {
				return callback(err);
			}

			if (!results.user) {
				return callback();
			}

			results.user.yourid = callerUID;
			results.user.theirid = uid;
			results.user.isSelf = parseInt(callerUID, 10) === parseInt(uid, 10);
			results.user.showHidden = results.user.isSelf || results.isAdmin;
			results.user.profile_links = results.profile_links;
			callback(null, results.user);
		});
	});
};

accountsController.accountEdit = function(req, res, next) {
	var userData;
	async.waterfall([
		function(next) {
			getUserDataByUserSlug(req.params.userslug, req.uid, next);
		},
		function(data, next) {
			userData = data;
			db.getObjectField('user:' + userData.uid, 'password', next);
		}
	], function(err, password) {
		if (err) {
			return next(err);
		}

		userData.hasPassword = !!password;

		res.render('account/edit', userData);
	});
};

accountsController.accountSettings = function(req, res, next) {
	var userData;
	async.waterfall([
		function(next) {
			accountsController.getBaseUser(req.params.userslug, req.uid, next);
		},
		function(_userData, next) {
			userData = _userData;
			if (!userData) {
				return helpers.notFound(req, res);
			}
			async.parallel({
				settings: function(next) {
					user.getSettings(userData.uid, next);
				},
				userGroups: function(next) {
					groups.getUserGroups([userData.uid], next);
				},
				languages: function(next) {
					languages.list(next);
				}
			}, next);
		},
		function(results, next) {
			userData.settings = results.settings;
			userData.languages = results.languages;
			userData.userGroups = results.userGroups[0];
			plugins.fireHook('filter:user.settings', {settings: results.settings, customSettings: [], uid: req.uid}, next);
		},
		function(data, next) {
			userData.customSettings = data.customSettings;
			userData.disableEmailSubscriptions = parseInt(meta.config.disableEmailSubscriptions, 10) === 1;
			next();
		}
	], function(err) {
		if (err) {
			return next(err);
		}

		userData.dailyDigestFreqOptions = [
			{value: 'off', name: '[[user:digest_off]]', selected: 'off' === userData.settings.dailyDigestFreq},
			{value: 'day', name: '[[user:digest_daily]]', selected: 'day' === userData.settings.dailyDigestFreq},
			{value: 'week', name: '[[user:digest_weekly]]', selected: 'week' === userData.settings.dailyDigestFreq},
			{value: 'month', name: '[[user:digest_monthly]]', selected: 'month' === userData.settings.dailyDigestFreq}
		];

		userData.userGroups.forEach(function(group) {
			group.selected = group.name === userData.settings.groupTitle;
		});

		userData.languages.forEach(function(language) {
			language.selected = language.code === userData.settings.userLang;
		});

		res.render('account/settings', userData);
	});
};

accountsController.uploadPicture = function (req, res, next) {
	var userPhoto = req.files.files[0];

	var updateUid = req.uid;

	async.waterfall([
		function(next) {
			user.getUidByUserslug(req.params.userslug, next);
		},
		function(uid, next) {
			if (parseInt(updateUid, 10) === parseInt(uid, 10)) {
				return next();
			}

			user.isAdministrator(req.uid, function(err, isAdmin) {
				if (err) {
					return next(err);
				}

				if (!isAdmin) {
					return helpers.notAllowed(req, res);
				}
				updateUid = uid;
				next();
			});
		},
		function(next) {
			user.uploadPicture(updateUid, userPhoto, next);
		}
	], function(err, image) {
		fs.unlink(userPhoto.path);
		if (err) {
			return next(err);
		}

		res.json([{name: userPhoto.name, url: image.url.startsWith('http') ? image.url : nconf.get('relative_path') + image.url}]);
	});
};

accountsController.getNotifications = function(req, res, next) {
	user.notifications.getAll(req.uid, 40, function(err, notifications) {
		if (err) {
			return next(err);
		}
		res.render('notifications', {
			notifications: notifications
		});
	});
};

accountsController.getChats = function(req, res, next) {
	if (parseInt(meta.config.disableChat) === 1) {
		return helpers.notFound(req, res);
	}

	// In case a userNAME is passed in instead of a slug, the route should not 404
	var slugified = utils.slugify(req.params.userslug);
	if (req.params.userslug && req.params.userslug !== slugified) {
		return res.redirect(nconf.get('relative_path') + '/chats/' + slugified);
	}

	async.parallel({
		contacts: async.apply(user.getFollowing, req.user.uid, 0, 19),
		recentChats: async.apply(messaging.getRecentChats, req.user.uid, 0, 19)
	}, function(err, results) {
		if (err) {
			return next(err);
		}

		//Remove entries if they were already present as a followed contact
		if (results.contacts && results.contacts.length) {
			var contactUids = results.contacts.map(function(contact) {
					return parseInt(contact.uid, 10);
				});

			results.recentChats.users = results.recentChats.users.filter(function(chatObj) {
				return contactUids.indexOf(parseInt(chatObj.uid, 10)) === -1;
			});
		}

		if (!req.params.userslug) {
			return res.render('chats', {
				chats: results.recentChats.users,
				nextStart: results.recentChats.nextStart,
				contacts: results.contacts,
				allowed: true
			});
		}

		async.waterfall([
			async.apply(user.getUidByUserslug, req.params.userslug),
			function(toUid, next) {
				if (!toUid || parseInt(toUid, 10) === parseInt(req.user.uid, 10)) {
					return helpers.notFound(req, res);
				}

				async.parallel({
					toUser: async.apply(user.getUserFields, toUid, ['uid', 'username']),
					messages: async.apply(messaging.getMessages, req.user.uid, toUid, 'recent', false),
					allowed: async.apply(messaging.canMessage, req.user.uid, toUid)
				}, next);
			}
		], function(err, data) {
			if (err) {
				return next(err);
			}

			res.render('chats', {
				chats: results.recentChats.users,
				nextStart: results.recentChats.nextStart,
				contacts: results.contacts,
				meta: data.toUser,
				messages: data.messages,
				allowed: data.allowed
			});
		});
	});
};

module.exports = accountsController;<|MERGE_RESOLUTION|>--- conflicted
+++ resolved
@@ -90,10 +90,7 @@
 			userData.status = require('../socket.io').isUserOnline(userData.uid) ? (userData.status || 'online') : 'offline';
 			userData.banned = parseInt(userData.banned, 10) === 1;
 			userData.website = validator.escape(userData.website);
-<<<<<<< HEAD
-=======
 			userData.websiteLink = !userData.website.startsWith('http') ? 'http://' + userData.website : userData.website;
->>>>>>> 05cac46c
 			userData.websiteName = userData.website.replace(validator.escape('http://'), '').replace(validator.escape('https://'), '');
 			userData.followingCount = parseInt(userData.followingCount, 10) || 0;
 			userData.followerCount = parseInt(userData.followerCount, 10) || 0;
