/* jslint node: true */

'use strict';

var async = require('async');
var path = require('path');

var db = require('./database');
var utils = require('../public/src/utils');

/*
 * Need to write an upgrade script for NodeBB? Cool.
 *
 * 1. Copy TEMPLATE to a file name of your choice. Try to be succinct.
 * 2. Open up that file and change the user-friendly name (can be longer/more descriptive than the file name)
 *    and timestamp
 * 3. Add your script under the "method" property
 * 4. Append your filename to the array below for the next NodeBB version.
 */

var Upgrade = {
	available: [
		{
			version: '1.0.0',
			upgrades: ['chat_upgrade', 'chat_room_hashes', 'theme_to_active_plugins', 'user_best_posts', 'users_notvalidated', 'global_moderators', 'social_post_sharing'],
		},
		{
			version: '1.1.0',
			upgrades: ['group_title_update', 'user_post_count_per_tid', 'dismiss_flags_from_deleted_topics', 'assign_topic_read_privilege', 'separate_upvote_downvote'],
		},
		{
			version: '1.1.1',
			upgrades: ['upload_privileges', 'remove_negative_best_posts'],
		},
		{
			version: '1.2.0',
			upgrades: ['category_recent_tids', 'edit_delete_deletetopic_privileges'],
		},
		{
			version: '1.3.0',
			upgrades: ['favourites_to_bookmarks', 'sorted_sets_for_post_replies'],
		},
		{
			version: '1.4.0',
			upgrades: ['global_and_user_language_keys', 'sorted_set_for_pinned_topics'],
		},
		{
			version: 'master',	// rename this to whenever the next NodeBB version is (non-breaking)
			upgrades: ['sound_settings', 'post_votes_zset', 'config_urls_update'],
		},
		{
			version: 'develop',	// rename this to whatever the next NodeBB version is (breaking)
			upgrades: ['flags_refactor'],
		},
	],
};

Upgrade.check = function (callback) {
	// Throw 'schema-out-of-date' if not all upgrade scripts have run
	var all = Upgrade.available.reduce(function (memo, current) {
		memo = memo.concat(current.upgrades);
		return memo;
	}, []);

	db.getSortedSetRange('schemaLog', 0, -1, function (err, executed) {
		if (err) {
			return callback(err);
		}

		var remainder = all.filter(function (name) {
			return executed.indexOf(name) === -1;
		});

		callback(remainder.length > 1 ? new Error('schema-out-of-date') : null);
	});
};

Upgrade.run = function (callback) {
	process.stdout.write('\nParsing upgrade scripts... ');
	var queue = [];
	var skipped = 0;

	// Retrieve list of upgrades that have already been run
	db.getSortedSetRange('schemaLog', 0, -1, function (err, completed) {
		if (err) {
			return callback(err);
		}

		queue = Upgrade.available.reduce(function (memo, cur) {
			cur.upgrades.forEach(function (filename) {
				if (completed.indexOf(filename) === -1) {
					memo.push(path.join(__dirname, './upgrades', filename));
				} else {
					skipped += 1;
				}
			});

			return memo;
		}, queue);

<<<<<<< HEAD
		Upgrade.process(queue, skipped, callback);
	});
};
=======
				var user = require('./user');
				var meta = require('./meta');
				var batch = require('./batch');
				var newLanguage;
				var i = 0;
				var j = 0;
				async.parallel([
					function (next) {
						meta.configs.get('defaultLang', function (err, defaultLang) {
							if (err) {
								return next(err);
							}

							if (!defaultLang) {
								return setImmediate(next);
							}

							newLanguage = defaultLang.replace('_', '-').replace('@', '-x-');
							if (newLanguage !== defaultLang) {
								meta.configs.set('defaultLang', newLanguage, next);
							} else {
								setImmediate(next);
							}
						});
					},
					function (next) {
						batch.processSortedSet('users:joindate', function (ids, next) {
							async.each(ids, function (uid, next) {
								async.waterfall([
									async.apply(db.getObjectField, 'user:' + uid + ':settings', 'userLang'),
									function (language, next) {
										i += 1;
										if (!language) {
											return setImmediate(next);
										}

										newLanguage = language.replace('_', '-').replace('@', '-x-');
										if (newLanguage !== language) {
											j += 1;
											user.setSetting(uid, 'userLang', newLanguage, next);
										} else {
											setImmediate(next);
										}
									},
								], next);
							}, next);
						}, next);
					},
				], function (err) {
					if (err) {
						return next(err);
					}

					winston.info('[2016/11/22] Update global and user language keys - done (' + i + ' processed, ' + j + ' updated)');
					Upgrade.update(thisSchemaDate, next);
				});
			} else {
				winston.info('[2016/11/22] Update global and user language keys - skipped!');
				next();
			}
		},
		function (next) {
			thisSchemaDate = Date.UTC(2016, 10, 25);

			if (schemaDate < thisSchemaDate) {
				updatesMade = true;
				winston.info('[2016/11/25] Creating sorted sets for pinned topics');

				var topics = require('./topics');
				var batch = require('./batch');
				batch.processSortedSet('topics:tid', function (ids, next) {
					topics.getTopicsFields(ids, ['tid', 'cid', 'pinned', 'lastposttime'], function (err, data) {
						if (err) {
							return next(err);
						}

						data = data.filter(function (topicData) {
							return parseInt(topicData.pinned, 10) === 1;
						});

						async.eachSeries(data, function (topicData, next) {
							console.log('processing tid: ' + topicData.tid);

							async.parallel([
								async.apply(db.sortedSetAdd, 'cid:' + topicData.cid + ':tids:pinned', Date.now(), topicData.tid),
								async.apply(db.sortedSetRemove, 'cid:' + topicData.cid + ':tids', topicData.tid),
								async.apply(db.sortedSetRemove, 'cid:' + topicData.cid + ':tids:posts', topicData.tid),
							], next);
						}, next);
					});
				}, function (err) {
					if (err) {
						return next(err);
					}

					winston.info('[2016/11/25] Creating sorted sets for pinned topics - done');
					Upgrade.update(thisSchemaDate, next);
				});
			} else {
				winston.info('[2016/11/25] Creating sorted sets for pinned topics - skipped!');
				next();
			}
		},
		function (next) {
			thisSchemaDate = Date.UTC(2016, 11, 7);

			if (schemaDate < thisSchemaDate) {
				updatesMade = true;
				winston.info('[2016/12/07] Migrating flags to new schema (#5232)');

				var batch = require('./batch');
				var posts = require('./posts');
				var flags = require('./flags');

				batch.processSortedSet('posts:pid', function (ids, next) {
					posts.getPostsByPids(ids, 1, function (err, posts) {
						if (err) {
							return next(err);
						}

						posts = posts.filter(function (post) {
							return post.hasOwnProperty('flags');
						});

						async.each(posts, function (post, next) {
							async.parallel({
								uids: async.apply(db.getSortedSetRangeWithScores, 'pid:' + post.pid + ':flag:uids', 0, -1),
								reasons: async.apply(db.getSortedSetRange, 'pid:' + post.pid + ':flag:uid:reason', 0, -1),
							}, function (err, data) {
								if (err) {
									return next(err);
								}

								// Adding in another check here in case a post was improperly dismissed (flag count > 1 but no flags in db)
								if (!data.uids.length || !data.reasons.length) {
									return setImmediate(next);
								}

								// Just take the first entry
								var datetime = data.uids[0].score;
								var reason = data.reasons[0].split(':')[1];
								var flagObj;

								async.waterfall([
									async.apply(flags.create, 'post', post.pid, data.uids[0].value, reason, datetime),
									function (_flagObj, next) {
										flagObj = _flagObj;
										if (post['flag:state'] || post['flag:assignee']) {
											flags.update(flagObj.flagId, 1, {
												state: post['flag:state'],
												assignee: post['flag:assignee'],
												datetime: datetime,
											}, next);
										} else {
											setImmediate(next);
										}
									},
									function (next) {
										if (post.hasOwnProperty('flag:notes') && post['flag:notes'].length) {
											try {
												var history = JSON.parse(post['flag:history']);
												history = history.filter(function (event) {
													return event.type === 'notes';
												})[0];

												flags.appendNote(flagObj.flagId, history.uid, post['flag:notes'], history.timestamp, next);
											} catch (e) {
												next(e);
											}
										} else {
											setImmediate(next);
										}
									},
								], function (err) {
									if (err && err.message === '[[error:already-flagged]]') {
										// Already flagged, no need to parse, but not an error
										next();
									} else {
										next(err);
									}
								});
							});
						}, next);
					});
				}, function (err) {
					if (err) {
						return next(err);
					}

					winston.info('[2016/12/07] Migrating flags to new schema (#5232) - done');
					Upgrade.update(thisSchemaDate, next);
				});
			} else {
				winston.info('[2016/12/07] Migrating flags to new schema (#5232) - skipped!');
				next();
			}
		},
		function (next) {
			thisSchemaDate = Date.UTC(2017, 1, 28);
			var schemaName = '[2017/2/28] Update urls in config to `/assets`';

			if (schemaDate < thisSchemaDate) {
				updatesMade = true;
				winston.info(schemaName);
				async.waterfall([
					function (cb) {
						db.getObject('config', cb);
					},
					function (config, cb) {
						if (!config) {
							return cb();
						}

						var keys = ['brand:favicon', 'brand:touchicon', 'og:image', 'brand:logo:url', 'defaultAvatar', 'profile:defaultCovers'];

						keys.forEach(function (key) {
							var oldValue = config[key];

							if (!oldValue || typeof oldValue !== 'string') {
								return;
							}

							config[key] = oldValue.replace(/(?:\/assets)?\/(images|uploads)\//g, '/assets/$1/');
						});

						db.setObject('config', config, cb);
					},
					function (next) {
						winston.info(schemaName + ' - done');
						Upgrade.update(thisSchemaDate, next);
					},
				], next);
			} else {
				winston.info(schemaName + ' - skipped!');
				next();
			}
		},
		function (next) {
			thisSchemaDate = Date.UTC(2017, 1, 25);
			var schemaName = '[2017/2/25] Update global and user sound settings';

			if (schemaDate < thisSchemaDate) {
				updatesMade = true;
				winston.verbose(schemaName);

				var meta = require('./meta');
				var batch = require('./batch');

				var map = {
					'notification.mp3': 'Default | Deedle-dum',
					'waterdrop-high.mp3': 'Default | Water drop (high)',
					'waterdrop-low.mp3': 'Default | Water drop (low)',
				};

				async.parallel([
					function (cb) {
						var keys = ['chat-incoming', 'chat-outgoing', 'notification'];

						db.getObject('settings:sounds', function (err, settings) {
							if (err || !settings) {
								return cb(err);
							}

							keys.forEach(function (key) {
								if (settings[key] && settings[key].indexOf(' | ') === -1) {
									settings[key] = map[settings[key]] || '';
								}
							});

							meta.configs.setMultiple(settings, cb);
						});
					},
					function (cb) {
						var keys = ['notificationSound', 'incomingChatSound', 'outgoingChatSound'];
>>>>>>> 15665d08

Upgrade.runSingle = function (query, callback) {
	process.stdout.write('\nParsing upgrade scripts... ');

	async.waterfall([
		async.apply(utils.walk, path.join(__dirname, './upgrades')),
		function (files, next) {
			next(null, files.filter(function (file) {
				return path.basename(file, '.js') === query;
			}));
		},
<<<<<<< HEAD
	], function (err, files) {
		if (err) {
			return callback(err);
		}

		Upgrade.process(files, 0, callback);
	});
};

Upgrade.process = function (files, skipCount, callback) {
	process.stdout.write('OK'.green + ' | '.reset + String(files.length).cyan + ' script(s) found'.cyan + (skipCount > 0 ? ', '.cyan + String(skipCount).cyan + ' skipped'.cyan : '') + '\n'.reset);

	// Do I need to sort the files here? we'll see.
	// sort();

	async.eachSeries(files, function (file, next) {
		var scriptExport = require(file);
		var date = new Date(scriptExport.timestamp);

		process.stdout.write('  → '.white + String('[' + [date.getUTCFullYear(), date.getUTCMonth() + 1, date.getUTCDate()].join('/') + '] ').gray + String(scriptExport.name).reset + '... ');

		// Do the upgrade...
		scriptExport.method(function (err) {
			if (err) {
				process.stdout.write('error\n'.red);
				return next(err);
			}
=======
		function (next) {
			thisSchemaDate = Date.UTC(2017, 1, 27);
			var schemaName = '[2017/2/27] New sorted set posts:votes';

			if (schemaDate < thisSchemaDate) {
				updatesMade = true;
				winston.verbose(schemaName);
>>>>>>> 15665d08

			// Record success in schemaLog
			db.sortedSetAdd('schemaLog', Date.now(), path.basename(file, '.js'));

			process.stdout.write('OK\n'.green);
			next();
		});
	}, function (err) {
		if (err) {
			return callback(err);
		}

		process.stdout.write('Upgrade complete!\n\n'.green);
		callback();
	});
};

module.exports = Upgrade;<|MERGE_RESOLUTION|>--- conflicted
+++ resolved
@@ -46,11 +46,11 @@
 		},
 		{
 			version: 'master',	// rename this to whenever the next NodeBB version is (non-breaking)
-			upgrades: ['sound_settings', 'post_votes_zset', 'config_urls_update'],
+			upgrades: ['sound_settings', 'config_urls_update'],
 		},
 		{
 			version: 'develop',	// rename this to whatever the next NodeBB version is (breaking)
-			upgrades: ['flags_refactor'],
+			upgrades: ['flags_refactor', 'post_votes_zset'],
 		},
 	],
 };
@@ -98,286 +98,9 @@
 			return memo;
 		}, queue);
 
-<<<<<<< HEAD
 		Upgrade.process(queue, skipped, callback);
 	});
 };
-=======
-				var user = require('./user');
-				var meta = require('./meta');
-				var batch = require('./batch');
-				var newLanguage;
-				var i = 0;
-				var j = 0;
-				async.parallel([
-					function (next) {
-						meta.configs.get('defaultLang', function (err, defaultLang) {
-							if (err) {
-								return next(err);
-							}
-
-							if (!defaultLang) {
-								return setImmediate(next);
-							}
-
-							newLanguage = defaultLang.replace('_', '-').replace('@', '-x-');
-							if (newLanguage !== defaultLang) {
-								meta.configs.set('defaultLang', newLanguage, next);
-							} else {
-								setImmediate(next);
-							}
-						});
-					},
-					function (next) {
-						batch.processSortedSet('users:joindate', function (ids, next) {
-							async.each(ids, function (uid, next) {
-								async.waterfall([
-									async.apply(db.getObjectField, 'user:' + uid + ':settings', 'userLang'),
-									function (language, next) {
-										i += 1;
-										if (!language) {
-											return setImmediate(next);
-										}
-
-										newLanguage = language.replace('_', '-').replace('@', '-x-');
-										if (newLanguage !== language) {
-											j += 1;
-											user.setSetting(uid, 'userLang', newLanguage, next);
-										} else {
-											setImmediate(next);
-										}
-									},
-								], next);
-							}, next);
-						}, next);
-					},
-				], function (err) {
-					if (err) {
-						return next(err);
-					}
-
-					winston.info('[2016/11/22] Update global and user language keys - done (' + i + ' processed, ' + j + ' updated)');
-					Upgrade.update(thisSchemaDate, next);
-				});
-			} else {
-				winston.info('[2016/11/22] Update global and user language keys - skipped!');
-				next();
-			}
-		},
-		function (next) {
-			thisSchemaDate = Date.UTC(2016, 10, 25);
-
-			if (schemaDate < thisSchemaDate) {
-				updatesMade = true;
-				winston.info('[2016/11/25] Creating sorted sets for pinned topics');
-
-				var topics = require('./topics');
-				var batch = require('./batch');
-				batch.processSortedSet('topics:tid', function (ids, next) {
-					topics.getTopicsFields(ids, ['tid', 'cid', 'pinned', 'lastposttime'], function (err, data) {
-						if (err) {
-							return next(err);
-						}
-
-						data = data.filter(function (topicData) {
-							return parseInt(topicData.pinned, 10) === 1;
-						});
-
-						async.eachSeries(data, function (topicData, next) {
-							console.log('processing tid: ' + topicData.tid);
-
-							async.parallel([
-								async.apply(db.sortedSetAdd, 'cid:' + topicData.cid + ':tids:pinned', Date.now(), topicData.tid),
-								async.apply(db.sortedSetRemove, 'cid:' + topicData.cid + ':tids', topicData.tid),
-								async.apply(db.sortedSetRemove, 'cid:' + topicData.cid + ':tids:posts', topicData.tid),
-							], next);
-						}, next);
-					});
-				}, function (err) {
-					if (err) {
-						return next(err);
-					}
-
-					winston.info('[2016/11/25] Creating sorted sets for pinned topics - done');
-					Upgrade.update(thisSchemaDate, next);
-				});
-			} else {
-				winston.info('[2016/11/25] Creating sorted sets for pinned topics - skipped!');
-				next();
-			}
-		},
-		function (next) {
-			thisSchemaDate = Date.UTC(2016, 11, 7);
-
-			if (schemaDate < thisSchemaDate) {
-				updatesMade = true;
-				winston.info('[2016/12/07] Migrating flags to new schema (#5232)');
-
-				var batch = require('./batch');
-				var posts = require('./posts');
-				var flags = require('./flags');
-
-				batch.processSortedSet('posts:pid', function (ids, next) {
-					posts.getPostsByPids(ids, 1, function (err, posts) {
-						if (err) {
-							return next(err);
-						}
-
-						posts = posts.filter(function (post) {
-							return post.hasOwnProperty('flags');
-						});
-
-						async.each(posts, function (post, next) {
-							async.parallel({
-								uids: async.apply(db.getSortedSetRangeWithScores, 'pid:' + post.pid + ':flag:uids', 0, -1),
-								reasons: async.apply(db.getSortedSetRange, 'pid:' + post.pid + ':flag:uid:reason', 0, -1),
-							}, function (err, data) {
-								if (err) {
-									return next(err);
-								}
-
-								// Adding in another check here in case a post was improperly dismissed (flag count > 1 but no flags in db)
-								if (!data.uids.length || !data.reasons.length) {
-									return setImmediate(next);
-								}
-
-								// Just take the first entry
-								var datetime = data.uids[0].score;
-								var reason = data.reasons[0].split(':')[1];
-								var flagObj;
-
-								async.waterfall([
-									async.apply(flags.create, 'post', post.pid, data.uids[0].value, reason, datetime),
-									function (_flagObj, next) {
-										flagObj = _flagObj;
-										if (post['flag:state'] || post['flag:assignee']) {
-											flags.update(flagObj.flagId, 1, {
-												state: post['flag:state'],
-												assignee: post['flag:assignee'],
-												datetime: datetime,
-											}, next);
-										} else {
-											setImmediate(next);
-										}
-									},
-									function (next) {
-										if (post.hasOwnProperty('flag:notes') && post['flag:notes'].length) {
-											try {
-												var history = JSON.parse(post['flag:history']);
-												history = history.filter(function (event) {
-													return event.type === 'notes';
-												})[0];
-
-												flags.appendNote(flagObj.flagId, history.uid, post['flag:notes'], history.timestamp, next);
-											} catch (e) {
-												next(e);
-											}
-										} else {
-											setImmediate(next);
-										}
-									},
-								], function (err) {
-									if (err && err.message === '[[error:already-flagged]]') {
-										// Already flagged, no need to parse, but not an error
-										next();
-									} else {
-										next(err);
-									}
-								});
-							});
-						}, next);
-					});
-				}, function (err) {
-					if (err) {
-						return next(err);
-					}
-
-					winston.info('[2016/12/07] Migrating flags to new schema (#5232) - done');
-					Upgrade.update(thisSchemaDate, next);
-				});
-			} else {
-				winston.info('[2016/12/07] Migrating flags to new schema (#5232) - skipped!');
-				next();
-			}
-		},
-		function (next) {
-			thisSchemaDate = Date.UTC(2017, 1, 28);
-			var schemaName = '[2017/2/28] Update urls in config to `/assets`';
-
-			if (schemaDate < thisSchemaDate) {
-				updatesMade = true;
-				winston.info(schemaName);
-				async.waterfall([
-					function (cb) {
-						db.getObject('config', cb);
-					},
-					function (config, cb) {
-						if (!config) {
-							return cb();
-						}
-
-						var keys = ['brand:favicon', 'brand:touchicon', 'og:image', 'brand:logo:url', 'defaultAvatar', 'profile:defaultCovers'];
-
-						keys.forEach(function (key) {
-							var oldValue = config[key];
-
-							if (!oldValue || typeof oldValue !== 'string') {
-								return;
-							}
-
-							config[key] = oldValue.replace(/(?:\/assets)?\/(images|uploads)\//g, '/assets/$1/');
-						});
-
-						db.setObject('config', config, cb);
-					},
-					function (next) {
-						winston.info(schemaName + ' - done');
-						Upgrade.update(thisSchemaDate, next);
-					},
-				], next);
-			} else {
-				winston.info(schemaName + ' - skipped!');
-				next();
-			}
-		},
-		function (next) {
-			thisSchemaDate = Date.UTC(2017, 1, 25);
-			var schemaName = '[2017/2/25] Update global and user sound settings';
-
-			if (schemaDate < thisSchemaDate) {
-				updatesMade = true;
-				winston.verbose(schemaName);
-
-				var meta = require('./meta');
-				var batch = require('./batch');
-
-				var map = {
-					'notification.mp3': 'Default | Deedle-dum',
-					'waterdrop-high.mp3': 'Default | Water drop (high)',
-					'waterdrop-low.mp3': 'Default | Water drop (low)',
-				};
-
-				async.parallel([
-					function (cb) {
-						var keys = ['chat-incoming', 'chat-outgoing', 'notification'];
-
-						db.getObject('settings:sounds', function (err, settings) {
-							if (err || !settings) {
-								return cb(err);
-							}
-
-							keys.forEach(function (key) {
-								if (settings[key] && settings[key].indexOf(' | ') === -1) {
-									settings[key] = map[settings[key]] || '';
-								}
-							});
-
-							meta.configs.setMultiple(settings, cb);
-						});
-					},
-					function (cb) {
-						var keys = ['notificationSound', 'incomingChatSound', 'outgoingChatSound'];
->>>>>>> 15665d08
 
 Upgrade.runSingle = function (query, callback) {
 	process.stdout.write('\nParsing upgrade scripts... ');
@@ -389,7 +112,6 @@
 				return path.basename(file, '.js') === query;
 			}));
 		},
-<<<<<<< HEAD
 	], function (err, files) {
 		if (err) {
 			return callback(err);
@@ -417,15 +139,6 @@
 				process.stdout.write('error\n'.red);
 				return next(err);
 			}
-=======
-		function (next) {
-			thisSchemaDate = Date.UTC(2017, 1, 27);
-			var schemaName = '[2017/2/27] New sorted set posts:votes';
-
-			if (schemaDate < thisSchemaDate) {
-				updatesMade = true;
-				winston.verbose(schemaName);
->>>>>>> 15665d08
 
 			// Record success in schemaLog
 			db.sortedSetAdd('schemaLog', Date.now(), path.basename(file, '.js'));
