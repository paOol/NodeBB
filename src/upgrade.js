--- conflicted
+++ resolved
@@ -1,13 +1,7 @@
-<<<<<<< HEAD
 /* jslint node: true */
+
 'use strict';
 
-=======
-'use strict';
-
-
-var db = require('./database');
->>>>>>> 15542f13
 var async = require('async');
 var path = require('path');
 
@@ -17,22 +11,22 @@
 var Upgrade = {
 	available: [
 		{
-			version: "1.2.0",
-			upgrades: ['category_recent_tids']
+			version: '1.2.0',
+			upgrades: ['category_recent_tids'],
 		},
 		{
-			version: "1.3.0",
-			upgrades: ['favourites_to_bookmarks', 'sorted_sets_for_post_replies']
+			version: '1.3.0',
+			upgrades: ['favourites_to_bookmarks', 'sorted_sets_for_post_replies'],
 		},
 		{
-			version: "1.4.0",
-			upgrades: ['global_and_user_language_keys', 'sorted_set_for_pinned_topics']
+			version: '1.4.0',
+			upgrades: ['global_and_user_language_keys', 'sorted_set_for_pinned_topics'],
 		},
 		{
-			version: "1.5.0",
-			upgrades: ['flags_refactor']
-		}
-	]
+			version: '1.5.0',
+			upgrades: ['flags_refactor'],
+		},
+	],
 };
 
 Upgrade.run = function (callback) {
@@ -46,254 +40,24 @@
 			return callback(err);
 		}
 
-<<<<<<< HEAD
 		queue = Upgrade.available.reduce(function (memo, cur) {
 			cur.upgrades.forEach(function (filename) {
 				if (completed.indexOf(filename) === -1) {
 					memo.push(path.join(__dirname, './upgrades', filename));
-=======
-		if (!value) {
-			db.set('schemaDate', latestSchema, function (err) {
-				if (err) {
-					return callback(err);
-				}
-				callback(null);
-			});
-			return;
-		}
-
-		var schema_ok = parseInt(value, 10) >= latestSchema;
-		callback(!schema_ok ? new Error('schema-out-of-date') : null);
-	});
-};
-
-Upgrade.update = function (schemaDate, callback) {
-	db.set('schemaDate', schemaDate, callback);
-};
-
-Upgrade.upgrade = function (callback) {
-	var updatesMade = false;
-
-	winston.info('Beginning database schema update');
-
-	async.series([
-		function (next) {
-			// Prepare for upgrade & check to make sure the upgrade is possible
-			db.get('schemaDate', function (err, value) {
-				if (err) {
-					return next(err);
-				}
-
-				if (!value) {
-					db.set('schemaDate', latestSchema, function () {
-						next();
-					});
-					schemaDate = latestSchema;
 				} else {
-					schemaDate = parseInt(value, 10);
-				}
-
-				if (schemaDate >= minSchemaDate) {
-					next();
->>>>>>> 15542f13
-				} else {
-					++skipped;
+					skipped += 1;
 				}
 			});
 
 			return memo;
 		}, queue);
 
-<<<<<<< HEAD
 		Upgrade.process(queue, skipped, callback);
 	});
 };
 
 Upgrade.runSingle = function (query, callback) {
 	process.stdout.write('\nParsing upgrade scripts... ');
-=======
-					async.eachSeries(cids, function (cid, next) {
-						db.getSortedSetRevRange('cid:' + cid + ':pids', 0, 0, function (err, pid) {
-							if (err || !pid) {
-								return next(err);
-							}
-							db.getObjectFields('post:' + pid, ['tid', 'timestamp'], function (err, postData) {
-								if (err || !postData || !postData.tid) {
-									return next(err);
-								}
-								db.sortedSetAdd('cid:' + cid + ':recent_tids', postData.timestamp, postData.tid, next);
-							});
-						});
-					}, function (err) {
-						if (err) {
-							return next(err);
-						}
-
-						winston.info('[2016/09/22] Setting category recent tids - done');
-						Upgrade.update(thisSchemaDate, next);
-					});
-				});
-			} else {
-				winston.info('[2016/09/22] Setting category recent tids - skipped!');
-				next();
-			}
-		},
-		function (next) {
-			function upgradePosts(next) {
-				var batch = require('./batch');
-
-				batch.processSortedSet('posts:pid', function (ids, next) {
-					async.each(ids, function (id, next) {
-						console.log('processing pid ' + id);
-						async.waterfall([
-							function (next) {
-								db.rename('pid:' + id + ':users_favourited', 'pid:' + id + ':users_bookmarked', next);
-							},
-							function (next) {
-								db.getObjectField('post:' + id, 'reputation', next);
-							},
-							function (reputation, next) {
-								if (parseInt(reputation, 10)) {
-									db.setObjectField('post:' + id, 'bookmarks', reputation, next);
-								} else {
-									next();
-								}
-							},
-							function (next) {
-								db.deleteObjectField('post:' + id, 'reputation', next);
-							},
-						], next);
-					}, next);
-				}, {}, next);
-			}
-
-			function upgradeUsers(next) {
-				var batch = require('./batch');
-
-				batch.processSortedSet('users:joindate', function (ids, next) {
-					async.each(ids, function (id, next) {
-						console.log('processing uid ' + id);
-						db.rename('uid:' + id + ':favourites', 'uid:' + id + ':bookmarks', next);
-					}, next);
-				}, {}, next);
-			}
-
-			thisSchemaDate = Date.UTC(2016, 9, 8);
-
-			if (schemaDate < thisSchemaDate) {
-				updatesMade = true;
-				winston.info('[2016/10/8] favourite -> bookmark refactor');
-				async.series([upgradePosts, upgradeUsers], function (err) {
-					if (err) {
-						return next(err);
-					}
-					winston.info('[2016/08/05] favourite- bookmark refactor done!');
-					Upgrade.update(thisSchemaDate, next);
-				});
-			} else {
-				winston.info('[2016/10/8] favourite -> bookmark refactor - skipped!');
-				next();
-			}
-		},
-		function (next) {
-			thisSchemaDate = Date.UTC(2016, 9, 14);
-
-			if (schemaDate < thisSchemaDate) {
-				updatesMade = true;
-				winston.info('[2016/10/14] Creating sorted sets for post replies');
-
-				var posts = require('./posts');
-				var batch = require('./batch');
-				batch.processSortedSet('posts:pid', function (ids, next) {
-					posts.getPostsFields(ids, ['pid', 'toPid', 'timestamp'], function (err, data) {
-						if (err) {
-							return next(err);
-						}
-
-						async.eachSeries(data, function (postData, next) {
-							if (!parseInt(postData.toPid, 10)) {
-								return next(null);
-							}
-							console.log('processing pid: ' + postData.pid + ' toPid: ' + postData.toPid);
-							async.parallel([
-								async.apply(db.sortedSetAdd, 'pid:' + postData.toPid + ':replies', postData.timestamp, postData.pid),
-								async.apply(db.incrObjectField, 'post:' + postData.toPid, 'replies'),
-							], next);
-						}, next);
-					});
-				}, function (err) {
-					if (err) {
-						return next(err);
-					}
-
-					winston.info('[2016/10/14] Creating sorted sets for post replies - done');
-					Upgrade.update(thisSchemaDate, next);
-				});
-			} else {
-				winston.info('[2016/10/14] Creating sorted sets for post replies - skipped!');
-				next();
-			}
-		},
-		function (next) {
-			thisSchemaDate = Date.UTC(2016, 10, 22);
-
-			if (schemaDate < thisSchemaDate) {
-				updatesMade = true;
-				winston.info('[2016/11/22] Update global and user language keys');
-
-				var user = require('./user');
-				var meta = require('./meta');
-				var batch = require('./batch');
-				var newLanguage;
-				var i = 0;
-				var j = 0;
-				async.parallel([
-					function (next) {
-						meta.configs.get('defaultLang', function (err, defaultLang) {
-							if (err) {
-								return next(err);
-							}
-
-							if (!defaultLang) {
-								return setImmediate(next);
-							}
-
-							newLanguage = defaultLang.replace('_', '-').replace('@', '-x-');
-							if (newLanguage !== defaultLang) {
-								meta.configs.set('defaultLang', newLanguage, next);
-							} else {
-								setImmediate(next);
-							}
-						});
-					},
-					function (next) {
-						batch.processSortedSet('users:joindate', function (ids, next) {
-							async.each(ids, function (uid, next) {
-								async.waterfall([
-									async.apply(db.getObjectField, 'user:' + uid + ':settings', 'userLang'),
-									function (language, next) {
-										i += 1;
-										if (!language) {
-											return setImmediate(next);
-										}
-
-										newLanguage = language.replace('_', '-').replace('@', '-x-');
-										if (newLanguage !== language) {
-											j += 1;
-											user.setSetting(uid, 'userLang', newLanguage, next);
-										} else {
-											setImmediate(next);
-										}
-									},
-								], next);
-							}, next);
-						}, next);
-					},
-				], function (err) {
-					if (err) {
-						return next(err);
-					}
->>>>>>> 15542f13
 
 	async.waterfall([
 		async.apply(utils.walk, path.join(__dirname, './upgrades')),
@@ -301,7 +65,7 @@
 			next(null, files.filter(function (file) {
 				return file.search(new RegExp(query)) !== -1;
 			}));
-		}
+		},
 	], function (err, files) {
 		if (err) {
 			return callback(err);
@@ -321,21 +85,7 @@
 		var scriptExport = require(file);
 		var date = new Date(scriptExport.timestamp);
 
-<<<<<<< HEAD
 		process.stdout.write('  → '.white + String('[' + [date.getFullYear(), date.getMonth() + 1, date.getDate() + 1].join('/') + '] ').gray + String(scriptExport.name).reset + '... ');
-=======
-							async.parallel([
-								async.apply(db.sortedSetAdd, 'cid:' + topicData.cid + ':tids:pinned', Date.now(), topicData.tid),
-								async.apply(db.sortedSetRemove, 'cid:' + topicData.cid + ':tids', topicData.tid),
-								async.apply(db.sortedSetRemove, 'cid:' + topicData.cid + ':tids:posts', topicData.tid),
-							], next);
-						}, next);
-					});
-				}, function (err) {
-					if (err) {
-						return next(err);
-					}
->>>>>>> 15542f13
 
 		// Do the upgrade...
 		scriptExport.method(function (err) {
@@ -343,7 +93,6 @@
 				process.stdout.write('error\n'.red);
 				return next(err);
 			}
-<<<<<<< HEAD
 
 			// Record success in schemaLog
 			db.sortedSetAdd('schemaLog', Date.now(), path.basename(file, '.js'));
@@ -354,124 +103,6 @@
 	}, function (err) {
 		if (err) {
 			return callback(err);
-=======
-		},
-		function (next) {
-			thisSchemaDate = Date.UTC(2016, 11, 7);
-
-			if (schemaDate < thisSchemaDate) {
-				updatesMade = true;
-				winston.info('[2016/12/07] Migrating flags to new schema (#5232)');
-
-				var batch = require('./batch');
-				var posts = require('./posts');
-				var flags = require('./flags');
-
-				batch.processSortedSet('posts:pid', function (ids, next) {
-					posts.getPostsByPids(ids, 1, function (err, posts) {
-						if (err) {
-							return next(err);
-						}
-
-						posts = posts.filter(function (post) {
-							return post.hasOwnProperty('flags');
-						});
-
-						async.each(posts, function (post, next) {
-							async.parallel({
-								uids: async.apply(db.getSortedSetRangeWithScores, 'pid:' + post.pid + ':flag:uids', 0, -1),
-								reasons: async.apply(db.getSortedSetRange, 'pid:' + post.pid + ':flag:uid:reason', 0, -1),
-							}, function (err, data) {
-								if (err) {
-									return next(err);
-								}
-
-								// Adding in another check here in case a post was improperly dismissed (flag count > 1 but no flags in db)
-								if (!data.uids.length || !data.reasons.length) {
-									return setImmediate(next);
-								}
-
-								// Just take the first entry
-								var datetime = data.uids[0].score;
-								var reason = data.reasons[0].split(':')[1];
-								var flagObj;
-
-								async.waterfall([
-									async.apply(flags.create, 'post', post.pid, data.uids[0].value, reason, datetime),
-									function (_flagObj, next) {
-										flagObj = _flagObj;
-										if (post['flag:state'] || post['flag:assignee']) {
-											flags.update(flagObj.flagId, 1, {
-												state: post['flag:state'],
-												assignee: post['flag:assignee'],
-												datetime: datetime,
-											}, next);
-										} else {
-											setImmediate(next);
-										}
-									},
-									function (next) {
-										if (post.hasOwnProperty('flag:notes') && post['flag:notes'].length) {
-											try {
-												var history = JSON.parse(post['flag:history']);
-												history = history.filter(function (event) {
-													return event.type === 'notes';
-												})[0];
-
-												flags.appendNote(flagObj.flagId, history.uid, post['flag:notes'], history.timestamp, next);
-											} catch (e) {
-												next(e);
-											}
-										} else {
-											setImmediate(next);
-										}
-									},
-								], function (err) {
-									if (err && err.message === '[[error:already-flagged]]') {
-										// Already flagged, no need to parse, but not an error
-										next();
-									} else {
-										next(err);
-									}
-								});
-							});
-						}, next);
-					});
-				}, function (err) {
-					if (err) {
-						return next(err);
-					}
-
-					winston.info('[2016/12/07] Migrating flags to new schema (#5232) - done');
-					Upgrade.update(thisSchemaDate, next);
-				});
-			} else {
-				winston.info('[2016/12/07] Migrating flags to new schema (#5232) - skipped!');
-				next();
-			}
-		},
-		// Add new schema updates here
-		// IMPORTANT: REMEMBER TO UPDATE VALUE OF latestSchema IN LINE 24!!!
-	], function (err) {
-		if (!err) {
-			if (updatesMade) {
-				winston.info('[upgrade] Schema update complete!');
-			} else {
-				winston.info('[upgrade] Schema already up to date!');
-			}
-		} else {
-			switch (err.message) {
-			case 'upgrade-not-possible':
-				winston.error('[upgrade] NodeBB upgrade could not complete, as your database schema is too far out of date.');
-				winston.error('[upgrade]   Please ensure that you did not skip any minor version upgrades.');
-				winston.error('[upgrade]   (e.g. v0.1.x directly to v0.3.x)');
-				break;
-
-			default:
-				winston.error('[upgrade] Errors were encountered while updating the NodeBB schema: ' + err.message);
-				break;
-			}
->>>>>>> 15542f13
 		}
 
 		process.stdout.write('Upgrade complete!\n\n'.green);
