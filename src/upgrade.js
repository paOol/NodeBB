--- conflicted
+++ resolved
@@ -12,11 +12,7 @@
 var thisSchemaDate;
 
 // IMPORTANT: REMEMBER TO UPDATE VALUE OF latestSchema
-<<<<<<< HEAD
-var latestSchema = Date.UTC(2016, 11, 7);
-=======
 var latestSchema = Date.UTC(2017, 1, 25);
->>>>>>> 4d8bebcd
 
 Upgrade.check = function (callback) {
 	db.get('schemaDate', function (err, value) {
@@ -318,7 +314,6 @@
 			}
 		},
 		function (next) {
-<<<<<<< HEAD
 			thisSchemaDate = Date.UTC(2016, 11, 7);
 
 			if (schemaDate < thisSchemaDate) {
@@ -409,7 +404,10 @@
 				});
 			} else {
 				winston.info('[2016/12/07] Migrating flags to new schema (#5232) - skipped!');
-=======
+				next();
+			}
+		},
+		function (next) {
 			thisSchemaDate = Date.UTC(2017, 1, 25);
 			var schemaName = '[2017/2/25] Update global and user sound settings';
 
@@ -475,7 +473,6 @@
 				});
 			} else {
 				winston.verbose(schemaName + ' - skipped!');
->>>>>>> 4d8bebcd
 				next();
 			}
 		},
