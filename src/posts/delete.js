--- conflicted
+++ resolved
@@ -83,12 +83,9 @@
 			deleteDiffs(pids),
 			deleteFromUploads(pids),
 			db.sortedSetsRemove(['posts:pid', 'posts:votes', 'posts:flagged'], pids),
-<<<<<<< HEAD
 			Posts.attachments.empty(pids),
 			activitypub.notes.delete(pids),
-=======
 			db.deleteAll(pids.map(pid => `pid:${pid}:editors`)),
->>>>>>> 2e0b8b32
 		]);
 
 		await resolveFlags(postData, uid);
