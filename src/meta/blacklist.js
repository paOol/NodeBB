--- conflicted
+++ resolved
@@ -8,23 +8,14 @@
 var pubsub = require('../pubsub');
 
 var Blacklist = {
-<<<<<<< HEAD
 	_rules: [],
-=======
-	_rules: []
->>>>>>> cfc8884c
 };
 
 Blacklist.load = function (callback) {
 	callback = callback || function () {};
 	async.waterfall([
-<<<<<<< HEAD
-		async.apply(db.get, 'ip-blacklist-rules'),
-		async.apply(Blacklist.validate),
-=======
-		async.apply(Blacklist.get),
-		async.apply(Blacklist.validate)
->>>>>>> cfc8884c
+		Blacklist.get,
+		Blacklist.validate,
 	], function (err, rules) {
 		if (err) {
 			return callback(err);
@@ -55,7 +46,7 @@
 		function (next) {
 			Blacklist.load(next);
 			pubsub.publish('blacklist:reload');
-		}
+		},
 	], callback);
 };
 
