'use strict';

const winston = require('winston');
const os = require('os');
const nconf = require('nconf');

const pubsub = require('../pubsub');
const slugify = require('../slugify');

const Meta = module.exports;

Meta.reloadRequired = false;

Meta.configs = require('./configs');
Meta.themes = require('./themes');
Meta.js = require('./js');
Meta.css = require('./css');
Meta.settings = require('./settings');
Meta.logs = require('./logs');
Meta.errors = require('./errors');
Meta.tags = require('./tags');
Meta.dependencies = require('./dependencies');
Meta.templates = require('./templates');
Meta.blacklist = require('./blacklist');
Meta.languages = require('./languages');

<<<<<<< HEAD
Meta.slugTaken = async function (slug) {
	if (!slug) {
		throw new Error('[[error:invalid-data]]');
	}

	const [user, groups, categories] = [require('../user'), require('../groups'), require('../categories')];
	slug = slugify(slug);

	const exists = await Promise.all([
=======
const user = require('../user');
const groups = require('../groups');

/* Assorted */
Meta.userOrGroupExists = async function (slug) {
	const isArray = Array.isArray(slug);
	if ((isArray && slug.some(slug => !slug)) || (!isArray && !slug)) {
		throw new Error('[[error:invalid-data]]');
	}

	slug = isArray ? slug.map(s => slugify(s, false)) : slugify(slug);

	const [userExists, groupExists] = await Promise.all([
>>>>>>> d9e135ef
		user.existsBySlug(slug),
		groups.existsBySlug(slug),
		categories.existsByHandle(slug),
	]);
<<<<<<< HEAD
	return exists.some(Boolean);
=======

	return isArray ?
		slug.map((s, i) => userExists[i] || groupExists[i]) :
		(userExists || groupExists);
>>>>>>> d9e135ef
};
Meta.userOrGroupExists = Meta.slugTaken; // backwards compatiblity

if (nconf.get('isPrimary')) {
	pubsub.on('meta:restart', (data) => {
		if (data.hostname !== os.hostname()) {
			restart();
		}
	});
}

Meta.restart = function () {
	pubsub.publish('meta:restart', { hostname: os.hostname() });
	restart();
};

function restart() {
	if (process.send) {
		process.send({
			action: 'restart',
		});
	} else {
		winston.error('[meta.restart] Could not restart, are you sure NodeBB was started with `./nodebb start`?');
	}
}

Meta.getSessionTTLSeconds = function () {
	const ttlDays = 60 * 60 * 24 * Meta.config.loginDays;
	const ttlSeconds = Meta.config.loginSeconds;
	const ttl = ttlSeconds || ttlDays || 1209600; // Default to 14 days
	return ttl;
};

require('../promisify')(Meta);<|MERGE_RESOLUTION|>--- conflicted
+++ resolved
@@ -24,22 +24,11 @@
 Meta.blacklist = require('./blacklist');
 Meta.languages = require('./languages');
 
-<<<<<<< HEAD
-Meta.slugTaken = async function (slug) {
-	if (!slug) {
-		throw new Error('[[error:invalid-data]]');
-	}
-
-	const [user, groups, categories] = [require('../user'), require('../groups'), require('../categories')];
-	slug = slugify(slug);
-
-	const exists = await Promise.all([
-=======
 const user = require('../user');
 const groups = require('../groups');
+const categories = require('../categories');
 
-/* Assorted */
-Meta.userOrGroupExists = async function (slug) {
+Meta.slugTaken = async function (slug) {
 	const isArray = Array.isArray(slug);
 	if ((isArray && slug.some(slug => !slug)) || (!isArray && !slug)) {
 		throw new Error('[[error:invalid-data]]');
@@ -47,21 +36,17 @@
 
 	slug = isArray ? slug.map(s => slugify(s, false)) : slugify(slug);
 
-	const [userExists, groupExists] = await Promise.all([
->>>>>>> d9e135ef
+	const [userExists, groupExists, categoryExists] = await Promise.all([
 		user.existsBySlug(slug),
 		groups.existsBySlug(slug),
 		categories.existsByHandle(slug),
 	]);
-<<<<<<< HEAD
-	return exists.some(Boolean);
-=======
 
 	return isArray ?
-		slug.map((s, i) => userExists[i] || groupExists[i]) :
-		(userExists || groupExists);
->>>>>>> d9e135ef
+		slug.map((s, i) => userExists[i] || groupExists[i] || categoryExists[i]) :
+		(userExists || groupExists || categoryExists);
 };
+
 Meta.userOrGroupExists = Meta.slugTaken; // backwards compatiblity
 
 if (nconf.get('isPrimary')) {
