'use strict';

const { merge } = require('webpack-merge');
const TerserPlugin = require('terser-webpack-plugin');
<<<<<<< HEAD
=======
const ProgressPlugin = require('progress-webpack-plugin');
>>>>>>> 9ee30fe7

const common = require('./webpack.common');

module.exports = merge(common, {
	mode: 'production',
<<<<<<< HEAD
=======
	plugins: [
		new ProgressPlugin(true),
	],
>>>>>>> 9ee30fe7
	optimization: {
		minimize: true,
		minimizer: [
			new TerserPlugin({
				minify: TerserPlugin.esbuildMinify,
				terserOptions: {},
			}),
		],
	},
});<|MERGE_RESOLUTION|>--- conflicted
+++ resolved
@@ -2,21 +2,15 @@
 
 const { merge } = require('webpack-merge');
 const TerserPlugin = require('terser-webpack-plugin');
-<<<<<<< HEAD
-=======
 const ProgressPlugin = require('progress-webpack-plugin');
->>>>>>> 9ee30fe7
 
 const common = require('./webpack.common');
 
 module.exports = merge(common, {
 	mode: 'production',
-<<<<<<< HEAD
-=======
 	plugins: [
 		new ProgressPlugin(true),
 	],
->>>>>>> 9ee30fe7
 	optimization: {
 		minimize: true,
 		minimizer: [
