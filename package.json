--- conflicted
+++ resolved
@@ -2,11 +2,7 @@
   "name": "nodebb",
   "license": "GPL-3.0",
   "description": "NodeBB Forum",
-<<<<<<< HEAD
-  "version": "0.7.2",
-=======
   "version": "0.7.3-dev",
->>>>>>> 9d2c54e2
   "homepage": "http://www.nodebb.org",
   "repository": {
     "type": "git",
