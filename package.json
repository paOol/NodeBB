{
  "name": "nodebb",
  "license": "GPL-3.0",
  "description": "NodeBB Forum",
  "version": "1.6.0",
  "homepage": "http://www.nodebb.org",
  "repository": {
    "type": "git",
    "url": "https://github.com/NodeBB/NodeBB/"
  },
  "main": "app.js",
  "scripts": {
    "start": "node loader.js",
    "lint": "eslint --cache ./nodebb .",
    "pretest": "npm run lint",
    "test": "istanbul cover node_modules/mocha/bin/_mocha -- -R dot",
    "coveralls": "istanbul cover _mocha --report lcovonly -- -R dot && cat ./coverage/lcov.info | ./node_modules/coveralls/bin/coveralls.js && rm -rf ./coverage"
  },
  "dependencies": {
    "ace-builds": "^1.2.8",
    "async": "2.5.0",
    "autoprefixer": "7.1.4",
    "bcryptjs": "2.4.3",
    "benchpressjs": "^1.1.0",
    "body-parser": "^1.18.2",
    "bootstrap": "^3.3.7",
    "chart.js": "^2.6.0",
    "colors": "^1.1.2",
    "compression": "^1.7.1",
    "connect-ensure-login": "^0.1.1",
    "connect-flash": "^0.1.1",
    "connect-mongo": "1.3.2",
    "connect-multiparty": "^2.0.0",
    "connect-redis": "3.3.2",
    "cookie-parser": "^1.4.3",
    "cron": "^1.2.1",
    "cropperjs": "^1.0.0",
    "csurf": "^1.9.0",
    "daemon": "^1.1.0",
    "express": "^4.16.1",
    "express-session": "^1.15.6",
    "express-useragent": "1.0.8",
    "html-to-text": "3.3.0",
    "ipaddr.js": "^1.5.2",
    "jimp": "0.2.28",
    "jquery": "^3.2.1",
    "json-2-csv": "^2.1.1",
    "less": "^2.7.2",
    "lodash": "^4.17.4",
    "logrotate-stream": "^0.2.5",
    "lru-cache": "4.1.1",
    "mime": "^2.0.3",
    "minimist": "^1.2.0",
    "mkdirp": "^0.5.1",
    "mongodb": "2.2.31",
    "morgan": "^1.9.0",
    "mousetrap": "^1.6.1",
    "nconf": "^0.8.5",
    "nodebb-plugin-composer-default": "6.0.1",
    "nodebb-plugin-dbsearch": "2.0.6",
    "nodebb-plugin-emoji-extended": "1.1.1",
    "nodebb-plugin-emoji-one": "1.2.1",
    "nodebb-plugin-markdown": "8.1.0",
    "nodebb-plugin-mentions": "2.1.6",
    "nodebb-plugin-soundpack-default": "1.0.0",
    "nodebb-plugin-spam-be-gone": "0.5.1",
    "nodebb-rewards-essentials": "0.0.9",
    "nodebb-theme-lavender": "4.1.0",
    "nodebb-theme-persona": "6.1.0",
    "nodebb-theme-slick": "1.1.1",
<<<<<<< HEAD
    "nodebb-theme-vanilla": "7.0.1",
    "nodebb-widget-essentials": "3.0.6",
    "nodemailer": "4.1.0",
    "passport": "^0.3.0",
=======
    "nodebb-theme-vanilla": "7.1.0",
    "nodebb-widget-essentials": "3.0.5",
    "nodemailer": "4.1.1",
    "passport": "^0.4.0",
>>>>>>> 38900a99
    "passport-local": "1.0.0",
    "postcss": "6.0.12",
    "postcss-clean": "1.1.0",
    "promise-polyfill": "^6.0.2",
    "prompt": "^1.0.0",
    "redis": "2.8.0",
    "request": "2.83.0",
    "rimraf": "2.6.2",
    "rss": "^1.2.2",
    "sanitize-html": "^1.14.1",
    "semver": "^5.4.1",
    "serve-favicon": "^2.4.5",
    "sitemap": "^1.13.0",
    "socket.io": "2.0.3",
    "socket.io-client": "2.0.3",
    "socket.io-redis": "5.2.0",
    "socketio-wildcard": "2.0.0",
    "spdx-license-list": "^3.0.1",
    "string": "^3.3.3",
    "toobusy-js": "^0.5.1",
    "uglify-js": "^3.1.3",
    "validator": "9.0.0",
    "winston": "^2.3.1",
    "xml": "^1.0.1",
    "xregexp": "3.2.0",
    "zxcvbn": "^4.4.2"
  },
  "devDependencies": {
    "coveralls": "^3.0.0",
    "eslint": "^4.8.0",
    "eslint-config-airbnb-base": "^12.0.1",
    "eslint-plugin-import": "^2.7.0",
    "grunt": "^1.0.1",
    "grunt-contrib-watch": "^1.0.0",
    "istanbul": "^0.4.5",
    "jsdom": "^11.3.0",
    "mocha": "^3.5.3",
    "mocha-lcov-reporter": "^1.3.0",
    "xmlhttprequest": "1.8.0",
    "xmlhttprequest-ssl": "1.5.3"
  },
  "bugs": {
    "url": "https://github.com/NodeBB/NodeBB/issues"
  },
  "engines": {
    "node": ">=6"
  },
  "maintainers": [
    {
      "name": "Andrew Rodrigues",
      "email": "andrew@nodebb.org",
      "url": "https://github.com/psychobunny"
    },
    {
      "name": "Julian Lam",
      "email": "julian@nodebb.org",
      "url": "https://github.com/julianlam"
    },
    {
      "name": "Barış Soner Uşaklı",
      "email": "baris@nodebb.org",
      "url": "https://github.com/barisusakli"
    }
  ]
}<|MERGE_RESOLUTION|>--- conflicted
+++ resolved
@@ -68,17 +68,10 @@
     "nodebb-theme-lavender": "4.1.0",
     "nodebb-theme-persona": "6.1.0",
     "nodebb-theme-slick": "1.1.1",
-<<<<<<< HEAD
-    "nodebb-theme-vanilla": "7.0.1",
+    "nodebb-theme-vanilla": "7.1.0",
     "nodebb-widget-essentials": "3.0.6",
-    "nodemailer": "4.1.0",
-    "passport": "^0.3.0",
-=======
-    "nodebb-theme-vanilla": "7.1.0",
-    "nodebb-widget-essentials": "3.0.5",
     "nodemailer": "4.1.1",
     "passport": "^0.4.0",
->>>>>>> 38900a99
     "passport-local": "1.0.0",
     "postcss": "6.0.12",
     "postcss-clean": "1.1.0",
