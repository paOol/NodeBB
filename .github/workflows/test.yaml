--- conflicted
+++ resolved
@@ -5,20 +5,12 @@
     branches:
       - master
       - develop
-<<<<<<< HEAD
-	  - bootstrap5
-=======
       - bootstrap5
->>>>>>> a2fafc2b
   pull_request:
     branches:
       - master
       - develop
-<<<<<<< HEAD
-	  - bootstrap5
-=======
       - bootstrap5
->>>>>>> a2fafc2b
 
 defaults:
   run:
