{
	"section-general": "一般",
	"general/dashboard": "ダッシュボード",
	"general/homepage": "ホームページ",
	"general/navigation": "ナビゲーション",
	"general/languages": "言語",
	"general/sounds": "サウンド",
	"general/social": "ソーシャル",

	"section-manage": "管理",
	"manage/categories": "カテゴリ",
	"manage/privileges": "Privileges",
	"manage/tags": "タグ",
	"manage/users": "ユーザー",
	"manage/admins-mods": "Admins & Mods",
	"manage/registration": "登録キュー",
	"manage/post-queue": "投稿キュー",
	"manage/groups": "グループ",
	"manage/ip-blacklist": "IPブラックリスト",
	"manage/uploads": "Uploads",

	"section-settings": "設定",
	"settings/general": "一般",
	"settings/reputation": "評価",
	"settings/email": "メール",
	"settings/user": "ユーザー",
	"settings/group": "グループ",
	"settings/guest": "ゲスト",
	"settings/uploads": "アップロード",
	"settings/post": "投稿",
	"settings/chat": "チャット",
	"settings/pagination": "ページ",
	"settings/tags": "タグ",
	"settings/notifications": "通知",
	"settings/cookies": "クッキー",
	"settings/web-crawler": "Webクローラー",
	"settings/sockets": "接続数",
	"settings/advanced": "高度",

	"settings.page-title": "%1の設定",

	"section-appearance": "外観",
	"appearance/themes": "テーマ",
	"appearance/skins": "スキン",
	"appearance/customise": "Custom Content (HTML/JS/CSS)",

	"section-extend": "拡張",
	"extend/plugins": "プラグイン",
	"extend/widgets": "ウィジェット",
	"extend/rewards": "報酬",

	"section-social-auth": "ソーシャル認証",

	"section-plugins": "プラグイン",
	"extend/plugins.install": "プラグインをインストール",

	"section-advanced": "高度",
	"advanced/database": "データベース",
	"advanced/events": "イベント",
	"advanced/logs": "ログ",
	"advanced/errors": "エラー",
	"advanced/cache": "キャッシュ",
	"development/logger": "ロガー",
	"development/info": "情報",

<<<<<<< HEAD
	"reload-forum": "Rebuild & Restart Forum",
=======
	"rebuild-and-restart-forum": "Rebuild & Restart Forum",
>>>>>>> f4aae44c
	"restart-forum": "フォーラムを再開",
	"logout": "ログアウト",
	"view-forum": "フォーラムを表示",

	"search.placeholder": "Search for settings",
	"search.no-results": "結果がありません...",
	"search.search-forum": "フォーラムで<strong></strong>を検索",
	"search.keep-typing": "結果を見るにはもっと入力してください...",
	"search.start-typing": "結果を見るために入力を開始...",

	"connection-lost": "％1への接続が切れたので、再接続しています...",

	"alerts.version": "Running <strong>NodeBB v%1</strong>",
	"alerts.upgrade": "Upgrade to v%1"
}<|MERGE_RESOLUTION|>--- conflicted
+++ resolved
@@ -63,11 +63,7 @@
 	"development/logger": "ロガー",
 	"development/info": "情報",
 
-<<<<<<< HEAD
-	"reload-forum": "Rebuild & Restart Forum",
-=======
 	"rebuild-and-restart-forum": "Rebuild & Restart Forum",
->>>>>>> f4aae44c
 	"restart-forum": "フォーラムを再開",
 	"logout": "ログアウト",
 	"view-forum": "フォーラムを表示",
