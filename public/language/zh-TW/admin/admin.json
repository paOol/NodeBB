{
<<<<<<< HEAD
	"alert.confirm-reload": "Are you sure you wish to rebuild and restart NodeBB?",
=======
	"alert.confirm-rebuild-and-restart": "Are you sure you wish to rebuild and restart NodeBB?",
>>>>>>> f4aae44c
	"alert.confirm-restart": "確認重啟NodeBB？",

	"acp-title": "%1 | NodeBB 管理控制面板",
	"settings-header-contents": "内容"
}<|MERGE_RESOLUTION|>--- conflicted
+++ resolved
@@ -1,9 +1,5 @@
 {
-<<<<<<< HEAD
-	"alert.confirm-reload": "Are you sure you wish to rebuild and restart NodeBB?",
-=======
 	"alert.confirm-rebuild-and-restart": "Are you sure you wish to rebuild and restart NodeBB?",
->>>>>>> f4aae44c
 	"alert.confirm-restart": "確認重啟NodeBB？",
 
 	"acp-title": "%1 | NodeBB 管理控制面板",
