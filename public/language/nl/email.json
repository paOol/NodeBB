{
    "password-reset-requested": "Wachtwoord reset gevraagd - %1!",
    "welcome-to": "Welkom bij %1",
    "invite": "Uitnodiging van %1 ",
    "greeting_no_name": "Hallo",
    "greeting_with_name": "Hallo %1",
    "welcome.text1": "Bedank voor het registreren bij %1!",
    "welcome.text2": "Om je account volledig te activeren, moet je de instructies uit het bevestigingsbericht opvolgen. Controleer daarom nu eerst je e-mail inbox voor de activeringscode en volg de link in het bericht.",
    "welcome.text3": "Een administrator heeft uw registratie geaccepteerd. U kan nu inloggen met uw gebruikersnaam en wachtwoord.",
    "welcome.cta": "Klik hier om je e-mailadres te bevestigen",
    "invitation.text1": "%1 heeft u uitgenodigd voor %2 ",
<<<<<<< HEAD
    "invitation.text2": "Your invitation will expire in %1 days.",
=======
    "invitation.text2": "Uw uitnodiging vervalt over %1 dagen.",
>>>>>>> f4aae44c
    "invitation.ctr": "Klik hier om je account aan te maken.",
    "reset.text1": "We hebben een verzoek ontvangen om je wachtwoord te herstellen, wellicht omdat je hem bent vergeten. Indien dit niet het geval is kan je deze e-mail gewoon negeren.",
    "reset.text2": "Om je wachtwoord opnieuw in te stellen klik je op deze link:",
    "reset.cta": "Klik hier om je wachtwoord te resetten",
    "reset.notify.subject": "Wachtwoord succesvol gewijzigd",
    "reset.notify.text1": "Op %1 is het wachtwoord van je account succesvol gewijzigd.",
    "reset.notify.text2": "Neem onmiddellijk contact met een beheerder op wanneer je hiervoor geen toestemming hebt gegeven.",
    "digest.notifications": "Er zijn ongelezen notificaties van %1:",
    "digest.latest_topics": "De meest recente onderwerpen van %1",
    "digest.cta": "Klik hier om %1 te bezoeken ",
    "digest.unsub.info": "Deze samenvatting hebben we naar je verzonden omdat je dat hebt ingesteld.",
    "digest.no_topics": "In de afgelopen %1 zijn er geen actieve onderwerpen geweest.",
    "digest.day": "dag",
    "digest.week": "week",
    "digest.month": "maand",
    "digest.subject": "Samenvatting voor %1",
    "notif.chat.subject": "Nieuw chatbericht van %1",
    "notif.chat.cta": "Klik hier om het gesprek te hervatten",
    "notif.chat.unsub.info": "Deze notificatie is verzonden vanwege de gebruikersinstellingen voor abonnementen.",
    "notif.post.cta": "Klik hier om het volledige bericht te lezen",
    "notif.post.unsub.info": "Deze notificatie is door ons verzonden vanwege gebruikersinstellingen voor abonnementen en berichten.",
    "notif.cta": "Klik hier om naar het forum te gaan",
    "test.text1": "Dit is een testbericht om te verifiëren dat NodeBB de e-mailberichtservice correct heeft opgezet.",
    "unsub.cta": "Klik hier om deze instellingen te wijzigen",
    "banned.subject": "U bent verbannen van %1",
    "banned.text1": "De gebruiker %1 is verbannen van %2.",
    "banned.text2": "Deze verbanning duurt tot %1.",
    "banned.text3": "U bent verbannen om de volgende reden:",
    "closing": "Bedankt!"
}<|MERGE_RESOLUTION|>--- conflicted
+++ resolved
@@ -9,11 +9,7 @@
     "welcome.text3": "Een administrator heeft uw registratie geaccepteerd. U kan nu inloggen met uw gebruikersnaam en wachtwoord.",
     "welcome.cta": "Klik hier om je e-mailadres te bevestigen",
     "invitation.text1": "%1 heeft u uitgenodigd voor %2 ",
-<<<<<<< HEAD
-    "invitation.text2": "Your invitation will expire in %1 days.",
-=======
     "invitation.text2": "Uw uitnodiging vervalt over %1 dagen.",
->>>>>>> f4aae44c
     "invitation.ctr": "Klik hier om je account aan te maken.",
     "reset.text1": "We hebben een verzoek ontvangen om je wachtwoord te herstellen, wellicht omdat je hem bent vergeten. Indien dit niet het geval is kan je deze e-mail gewoon negeren.",
     "reset.text2": "Om je wachtwoord opnieuw in te stellen klik je op deze link:",
