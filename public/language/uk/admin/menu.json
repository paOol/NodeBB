{
	"section-general": "Загальні",
	"general/dashboard": "Панель приладів",
	"general/homepage": "Головна",
	"general/navigation": "Навігація",
	"general/languages": "Мови",
	"general/sounds": "Звуки",
	"general/social": "Соціальні",

	"section-manage": "Керування",
	"manage/categories": "Категорії",
	"manage/privileges": "Права",
	"manage/tags": "Теги",
	"manage/users": "Користувачі",
	"manage/admins-mods": "Адміністратори та моди",
	"manage/registration": "Черга реєстрації",
	"manage/post-queue": "Черга Постів",
	"manage/groups": "Групи",
	"manage/ip-blacklist": "Чорний список IP-адрес",
	"manage/uploads": "Завантаження",

	"section-settings": "Налаштування",
	"settings/general": "Загальні",
	"settings/reputation": "Репутація",
	"settings/email": "Електронна пошта",
	"settings/user": "Користувач",
	"settings/group": "Група",
	"settings/guest": "Гості",
	"settings/uploads": "Завантаження",
	"settings/post": "Пост",
	"settings/chat": "Чат",
	"settings/pagination": "Пагінація",
	"settings/tags": "Теги",
	"settings/notifications": "Сповіщення",
	"settings/cookies": "Куки",
	"settings/web-crawler": "Роботи",
	"settings/sockets": "Сокети",
	"settings/advanced": "Розширені",

	"settings.page-title": "Налаштування %1",

	"section-appearance": "Зовнішній вигляд",
	"appearance/themes": "Теми",
	"appearance/skins": "Стилі",
	"appearance/customise": "Користувацький вміст (HTML/JS/CSS)",

	"section-extend": "Розширити",
	"extend/plugins": "Плагіни",
	"extend/widgets": "Віджети",
	"extend/rewards": "Нагороди",

	"section-social-auth": "Авторизація соцмережами",

	"section-plugins": "Плагіни",
	"extend/plugins.install": "Встановити плагіни",

	"section-advanced": "Розширені",
	"advanced/database": "База даних",
	"advanced/events": "Події",
	"advanced/logs": "Логи",
	"advanced/errors": "Помилки",
	"advanced/cache": "Кеш",
	"development/logger": "Логування",
	"development/info": "Інформація",

<<<<<<< HEAD
	"reload-forum": "Rebuild & Restart Forum",
=======
	"rebuild-and-restart-forum": "Rebuild & Restart Forum",
>>>>>>> f4aae44c
	"restart-forum": "Перезавантажити форум",
	"logout": "Вийти",
	"view-forum": "Переглянути форум",

	"search.placeholder": "Пошук налаштувань",
	"search.no-results": "Без результатів...",
	"search.search-forum": "Шукати на форумі <strong></strong>",
	"search.keep-typing": "Для результатів, надрукуйте ще...",
	"search.start-typing": "Для результатів, почніть друкувати...",

	"connection-lost": "З'єднання з %1 було втрачено, намагаємось під'єднатись знов...",

	"alerts.version": "Running <strong>NodeBB v%1</strong>",
	"alerts.upgrade": "Upgrade to v%1"
}<|MERGE_RESOLUTION|>--- conflicted
+++ resolved
@@ -63,11 +63,7 @@
 	"development/logger": "Логування",
 	"development/info": "Інформація",
 
-<<<<<<< HEAD
-	"reload-forum": "Rebuild & Restart Forum",
-=======
 	"rebuild-and-restart-forum": "Rebuild & Restart Forum",
->>>>>>> f4aae44c
 	"restart-forum": "Перезавантажити форум",
 	"logout": "Вийти",
 	"view-forum": "Переглянути форум",
