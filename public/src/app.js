--- conflicted
+++ resolved
@@ -786,11 +786,7 @@
 
 	function registerServiceWorker() {
 		if ('serviceWorker' in navigator) {
-<<<<<<< HEAD
-			navigator.serviceWorker.register(config.relative_path + '/service-worker.js')
-=======
 			navigator.serviceWorker.register(config.relative_path + '/assets/src/service-worker.js')
->>>>>>> 171017c3
 				.then(function () {
 					console.info('ServiceWorker registration succeeded.');
 				}).catch(function (err) {
