'use strict';

(function (exports) {
	/* globals define, utils, config */

	// export the class if we are in a Node-like system.
	if (typeof module === 'object' && module.exports === exports) {
		exports = module.exports/* = SemVer*/;
	}

	var helpers = exports;

	helpers.displayMenuItem = function (data, index) {
		var item = data.navigation[index];
		if (!item) {
			return false;
		}
		var properties = item.properties;
		var loggedIn = data.config ? data.config.loggedIn : false;
		if (properties) {
			if ((properties.loggedIn && !loggedIn) ||
				(properties.globalMod && !data.isGlobalMod && !data.isAdmin) ||
				(properties.adminOnly && !data.isAdmin) ||
				(properties.searchInstalled && !data.searchEnabled)) {
				return false;
			}
		}

		if (item.route.match('/users') && data.privateUserInfo && !loggedIn) {
			return false;
		}

		if (item.route.match('/tags') && data.privateTagListing && !loggedIn) {
			return false;
		}

		return true;
	};

	helpers.buildMetaTag = function (tag) {
		var name = tag.name ? 'name="' + tag.name + '" ' : '';
		var property = tag.property ? 'property="' + tag.property + '" ' : '';
		var content = tag.content ? 'content="' + tag.content.replace(/\n/g, ' ') + '" ' : '';

		return '<meta ' + name + property + content + '/>\n\t';
	};

	helpers.buildLinkTag = function (tag) {
		var link = tag.link ? 'link="' + tag.link + '" ' : '';
		var rel = tag.rel ? 'rel="' + tag.rel + '" ' : '';
		var type = tag.type ? 'type="' + tag.type + '" ' : '';
		var href = tag.href ? 'href="' + tag.href + '" ' : '';
		var sizes = tag.sizes ? 'sizes="' + tag.sizes + '" ' : '';

		return '<link ' + link + rel + type + sizes + href + '/>\n\t';
	};

	helpers.stringify = function (obj) {
		// Turns the incoming object into a JSON string
		return JSON.stringify(obj).replace(/&/gm, '&amp;').replace(/</gm, '&lt;').replace(/>/gm, '&gt;').replace(/"/g, '&quot;');
	};

	helpers.escape = function (str) {
		if (typeof utils !== 'undefined') {
			return utils.escapeHTML(str);
		}
		return require('../utils').escapeHTML(str);
	};

	helpers.stripTags = function (str) {
		if (typeof window !== 'undefined' && window.S) {
			return window.S(String(str)).stripTags().s;
		}
		var S = require('string');
		return S(String(str)).stripTags().s;
	};

	helpers.generateCategoryBackground = function (category) {
		if (!category) {
			return '';
		}
		var style = [];

		if (category.bgColor) {
			style.push('background-color: ' + category.bgColor);
		}

		if (category.color) {
			style.push('color: ' + category.color);
		}

		if (category.backgroundImage) {
			style.push('background-image: url(' + category.backgroundImage + ')');
			if (category.imageClass) {
				style.push('background-size: ' + category.imageClass);
			}
		}

		return style.join('; ') + ';';
	};

	helpers.generateChildrenCategories = function (category) {
		var html = '';
		var relative_path = (typeof config !== 'undefined' ? config.relative_path : require('nconf').get('relative_path'));
		if (!category || !category.children || !category.children.length) {
			return html;
		}
		category.children.forEach(function (child) {
			if (child) {
				var link = child.link ? child.link : (relative_path + '/category/' + child.slug);
				html += '<a href="' + link + '">' +
						'<span class="fa-stack fa-lg">' +
						'<i style="color:' + child.bgColor + ';" class="fa fa-circle fa-stack-2x"></i>' +
						'<i style="color:' + child.color + ';" class="fa fa-stack-1x ' + child.icon + '"></i>' +
						'</span><small>' + child.name + '</small></a> ';
			}
		});
		html = html ? ('<span class="category-children">' + html + '</span>') : html;
		return html;
	};

	helpers.generateTopicClass = function (topic) {
		var style = [];

		if (topic.locked) {
			style.push('locked');
		}

		if (topic.pinned) {
			style.push('pinned');
		}

		if (topic.deleted) {
			style.push('deleted');
		}

		if (topic.unread) {
			style.push('unread');
		}

		return style.join(' ');
	};

	helpers.displayUserSearch = function (data, allowGuestUserSearching) {
		return data.loggedIn || allowGuestUserSearching === 'true';
	};

	// Groups helpers
	helpers.membershipBtn = function (groupObj) {
		if (groupObj.isMember && groupObj.name !== 'administrators') {
			return '<button class="btn btn-danger" data-action="leave" data-group="' + groupObj.displayName + '"><i class="fa fa-times"></i> [[groups:membership.leave-group]]</button>';
		}

		if (groupObj.isPending && groupObj.name !== 'administrators') {
			return '<button class="btn btn-warning disabled"><i class="fa fa-clock-o"></i> [[groups:membership.invitation-pending]]</button>';
		} else if (groupObj.isInvited) {
			return '<button class="btn btn-link" data-action="rejectInvite" data-group="' + groupObj.displayName + '">[[groups:membership.reject]]</button><button class="btn btn-success" data-action="acceptInvite" data-group="' + groupObj.name + '"><i class="fa fa-plus"></i> [[groups:membership.accept-invitation]]</button>';
		} else if (!groupObj.disableJoinRequests && groupObj.name !== 'administrators') {
			return '<button class="btn btn-success" data-action="join" data-group="' + groupObj.displayName + '"><i class="fa fa-plus"></i> [[groups:membership.join-group]]</button>';
		}
		return '';
	};

	helpers.spawnPrivilegeStates = function (member, privileges) {
		var states = [];
		for (var priv in privileges) {
			if (privileges.hasOwnProperty(priv)) {
				states.push({
					name: priv,
					state: privileges[priv],
				});
			}
		}
		return states.map(function (priv) {
			return '<td class="text-center" data-privilege="' + priv.name + '"><input type="checkbox"' + (priv.state ? ' checked' : '') + (member === 'guests' && priv.name === 'groups:moderate' ? ' disabled="disabled"' : '') + ' /></td>';
		}).join('');
	};

<<<<<<< HEAD
	helpers.localeToHTML = function (locale) {
		return locale ? locale.replace('_', '-') : '';
=======
	helpers.localeToHTML = function (locale, fallback) {
		locale = locale || fallback || 'en-GB';
		return locale.replace('_', '-');
>>>>>>> 27b362fa
	};

	helpers.renderTopicImage = function (topicObj) {
		if (topicObj.thumb) {
			return '<img src="' + topicObj.thumb + '" class="img-circle user-img" title="' + topicObj.user.username + '" />';
		}
		return '<img component="user/picture" data-uid="' + topicObj.user.uid + '" src="' + topicObj.user.picture + '" class="user-img" title="' + topicObj.user.username + '" />';
	};

	helpers.renderDigestAvatar = function (block) {
		if (block.teaser) {
			if (block.teaser.user.picture) {
				return '<img style="vertical-align: middle; width: 16px; height: 16px; padding-right: 1em;" src="' + block.teaser.user.picture + '" title="' + block.teaser.user.username + '" />';
			}
			return '<div style="width: 16px; height: 16px; line-height: 16px; font-size: 10px; margin-right: 1em; background-color: ' + block.teaser.user['icon:bgColor'] + '; color: white; text-align: center; display: inline-block;">' + block.teaser.user['icon:text'] + '</div>';
		}
		if (block.user.picture) {
			return '<img style="vertical-align: middle; width: 16px; height: 16px; padding-right: 1em;" src="' + block.user.picture + '" title="' + block.user.username + '" />';
		}
		return '<div style="width: 16px; height: 16px; line-height: 16px; font-size: 10px; margin-right: 1em; background-color: ' + block.user['icon:bgColor'] + '; color: white; text-align: center; display: inline-block;">' + block.user['icon:text'] + '</div>';
	};

	helpers.userAgentIcons = function (data) {
		var icons = '';

		switch (data.platform) {
		case 'Linux':
			icons += '<i class="fa fa-fw fa-linux"></i>';
			break;
		case 'Microsoft Windows':
			icons += '<i class="fa fa-fw fa-windows"></i>';
			break;
		case 'Apple Mac':
			icons += '<i class="fa fa-fw fa-apple"></i>';
			break;
		case 'Android':
			icons += '<i class="fa fa-fw fa-android"></i>';
			break;
		case 'iPad':
			icons += '<i class="fa fa-fw fa-tablet"></i>';
			break;
		case 'iPod':	// intentional fall-through
		case 'iPhone':
			icons += '<i class="fa fa-fw fa-mobile"></i>';
			break;
		default:
			icons += '<i class="fa fa-fw fa-question-circle"></i>';
			break;
		}

		switch (data.browser) {
		case 'Chrome':
			icons += '<i class="fa fa-fw fa-chrome"></i>';
			break;
		case 'Firefox':
			icons += '<i class="fa fa-fw fa-firefox"></i>';
			break;
		case 'Safari':
			icons += '<i class="fa fa-fw fa-safari"></i>';
			break;
		case 'IE':
			icons += '<i class="fa fa-fw fa-internet-explorer"></i>';
			break;
		case 'Edge':
			icons += '<i class="fa fa-fw fa-edge"></i>';
			break;
		default:
			icons += '<i class="fa fa-fw fa-question-circle"></i>';
			break;
		}

		return icons;
	};

	exports.register = function () {
		var templates;

		if (typeof module === 'object') {
			templates = require('templates.js');
		} else {
			templates = window.templates;
		}

		Object.keys(helpers).forEach(function (helperName) {
			templates.registerHelper(helperName, helpers[helperName]);
		});
	};

	// export the class if we are in a Node-like system.
	if (typeof module === 'object' && module.exports === exports) {
		exports = module.exports/* = SemVer*/;
	} else if (typeof define === 'function' && define.amd) {
		// Use the define() function if we're in AMD land
		define('helpers', exports);
	} else if (typeof window === 'object') {
		window.helpers = exports;
	}
}(typeof exports === 'object' ? exports : {}));<|MERGE_RESOLUTION|>--- conflicted
+++ resolved
@@ -176,14 +176,9 @@
 		}).join('');
 	};
 
-<<<<<<< HEAD
-	helpers.localeToHTML = function (locale) {
-		return locale ? locale.replace('_', '-') : '';
-=======
 	helpers.localeToHTML = function (locale, fallback) {
 		locale = locale || fallback || 'en-GB';
 		return locale.replace('_', '-');
->>>>>>> 27b362fa
 	};
 
 	helpers.renderTopicImage = function (topicObj) {
