"use strict";

/* global config, socket, define, templates, bootbox, app, ajaxify  */

define('admin/manage/users', ['translator'], function (translator) {
	var Users = {};

	Users.init = function () {
		var navPills = $('.nav-pills li');
		var pathname = window.location.pathname;
		if (!navPills.find('a[href="' + pathname + '"]').length) {
			pathname = config.relative_path + '/admin/manage/users/latest';
		}
		navPills.removeClass('active').find('a[href="' + pathname + '"]').parent().addClass('active');

		function getSelectedUids() {
			var uids = [];

			$('.users-table [component="user/select/single"]').each(function () {
				if ($(this).is(':checked')) {
					uids.push($(this).attr('data-uid'));
				}
			});

			return uids;
		}

		function update(className, state) {
			$('.users-table [component="user/select/single"]:checked').parents('.user-row').find(className).each(function () {
				$(this).toggleClass('hidden', !state);
			});
		}

		function unselectAll() {
			$('.users-table [component="user/select/single"]').prop('checked', false);
			$('.users-table [component="user/select/all"]').prop('checked', false);
		}

		function removeSelected() {
			$('.users-table [component="user/select/single"]:checked').parents('.user-row').remove();
		}

		function done(successMessage, className, flag) {
			return function (err) {
				if (err) {
					return app.alertError(err.message);
				}
				app.alertSuccess(successMessage);
				if (className) {
					update(className, flag);
				}
				unselectAll();
			};
		}

		$('[component="user/select/all"]').on('click', function () {
			if ($(this).is(':checked')) {
				$('.users-table [component="user/select/single"]').prop('checked', true);
			} else {
				$('.users-table [component="user/select/single"]').prop('checked', false);
			}
		});

		$('.ban-user').on('click', function () {
			var uids = getSelectedUids();
			if (!uids.length) {
				app.alertError('[[error:no-users-selected]]');
				return false;	// specifically to keep the menu open
			}

			bootbox.confirm((uids.length > 1 ? '[[admin/manage/users:alerts.confirm-ban-multi]]' : '[[admin/manage/users:alerts.confirm-ban]]'), function (confirm) {
				if (confirm) {
					socket.emit('user.banUsers', { uids: uids, reason: '' }, done('[[admin/manage/users:alerts.ban-success]]', '.ban', true));
				}
			});
		});

		$('.ban-user-temporary').on('click', function () {
			var uids = getSelectedUids();
			if (!uids.length) {
				app.alertError('[[error:no-users-selected]]');
				return false;	// specifically to keep the menu open
			}

			templates.parse('admin/partials/temporary-ban', {}, function (html) {
				bootbox.dialog({
					className: 'ban-modal',
					title: '[[user:ban_account]]',
					message: html,
					show: true,
					buttons: {
						close: {
							label: '[[global:close]]',
							className: 'btn-link'
						},
						submit: {
							label: '[[admin/manage/users:alerts.button-ban-x, ' + uids.length + ']]',
							callback: function () {
								var formData = $('.ban-modal form').serializeArray().reduce(function (data, cur) {
									data[cur.name] = cur.value;
									return data;
								}, {});
								var until = formData.length ? (Date.now() + formData.length * 1000 * 60 * 60 * (parseInt(formData.unit, 10) ? 24 : 1)) : 0;
								socket.emit('user.banUsers', { uids: uids, until: until, reason: formData.reason }, done('[[admin/manage/users:alerts.ban-success]]', '.ban', true));
							}
						}
					}
				});
			});
		});

		$('.unban-user').on('click', function () {
			var uids = getSelectedUids();
			if (!uids.length) {
				app.alertError('[[error:no-users-selected]]');
				return false;	// specifically to keep the menu open
			}

			socket.emit('user.unbanUsers', uids, done('[[admin/manage/users:alerts.unban-success]]', '.ban', false));
		});

		$('.reset-lockout').on('click', function () {
			var uids = getSelectedUids();
			if (!uids.length) {
				return;
			}

			socket.emit('admin.user.resetLockouts', uids, done('[[admin/manage/users:alerts.lockout-reset-success]]'));
		});

<<<<<<< HEAD
=======
		$('.reset-flags').on('click', function () {
			var uids = getSelectedUids();
			if (!uids.length) {
				return;
			}

			socket.emit('admin.user.resetFlags', uids, done('[[admin/manage/users:alerts.flag-reset-success]]'));
		});

>>>>>>> d77f417c
		$('.admin-user').on('click', function () {
			var uids = getSelectedUids();
			if (!uids.length) {
				return;
			}

			if (uids.indexOf(app.user.uid.toString()) !== -1) {
				app.alertError('[[admin/manage/users:alerts.no-remove-yourself-admin]]');
			} else {
				socket.emit('admin.user.makeAdmins', uids, done('[[admin/manage/users:alerts.make-admin-success]]', '.administrator', true));
			}
		});

		$('.remove-admin-user').on('click', function () {
			var uids = getSelectedUids();
			if (!uids.length) {
				return;
			}

			if (uids.indexOf(app.user.uid.toString()) !== -1) {
				app.alertError('[[admin/manage/users:alerts.no-remove-yourself-admin]]');
			} else {
				bootbox.confirm('[[admin/manage/users:alerts.confirm-remove-admin]]', function (confirm) {
					if (confirm) {
						socket.emit('admin.user.removeAdmins', uids, done('[[admin/manage/users:alerts.remove-admin-success]]', '.administrator', false));
					}
				});
			}
		});

		$('.validate-email').on('click', function () {
			var uids = getSelectedUids();
			if (!uids.length) {
				return;
			}

			bootbox.confirm('[[admin/manage/users:alerts.confirm-validate-email]]', function (confirm) {
				if (!confirm) {
					return;
				}
				socket.emit('admin.user.validateEmail', uids, function (err) {
					if (err) {
						return app.alertError(err.message);
					}
					app.alertSuccess('[[admin/manage/users:alerts.validate-email-success]]');
					update('.notvalidated', false);
					update('.validated', true);
					unselectAll();
				});
			});
		});

		$('.send-validation-email').on('click', function () {
			var uids = getSelectedUids();
			if (!uids.length) {
				return;
			}
			socket.emit('admin.user.sendValidationEmail', uids, function (err) {
				if (err) {
					return app.alertError(err.message);
				}
				app.alertSuccess('[[notifications:email-confirm-sent]]');
			});
		});

		$('.password-reset-email').on('click', function () {
			var uids = getSelectedUids();
			if (!uids.length) {
				return;
			}

			bootbox.confirm('[[admin/manage/users:alerts.password-reset-confirm]]', function (confirm) {
				if (confirm) {
					socket.emit('admin.user.sendPasswordResetEmail', uids, done('[[notifications:email-confirm-sent]]'));
				}
			});
		});

		$('.delete-user').on('click', function () {
			var uids = getSelectedUids();
			if (!uids.length) {
				return;
			}

			bootbox.confirm('[[admin/manage/users:alerts.confirm-delete]]', function (confirm) {
				if (confirm) {
					socket.emit('admin.user.deleteUsers', uids, function (err) {
						if (err) {
							return app.alertError(err.message);
						}

						app.alertSuccess('[[admin/manage/users:alerts.delete-success]]');
						removeSelected();
						unselectAll();
					});
				}
			});
		});

		$('.delete-user-and-content').on('click', function () {
			var uids = getSelectedUids();
			if (!uids.length) {
				return;
			}
			bootbox.confirm('[[admin/manage/users:alerts.confirm-purge]]', function (confirm) {
				if (confirm) {
					socket.emit('admin.user.deleteUsersAndContent', uids, function (err) {
						if (err) {
							return app.alertError(err.message);
						}

						app.alertSuccess('[[admin/manage/users:alerts.delete-success]]');
						removeSelected();
						unselectAll();
					});
				}
			});
		});

		function handleUserCreate() {
			$('#createUser').on('click', function () {
				templates.parse('admin/partials/create_user_modal', {}, function (html) {
					bootbox.dialog({
						message: html,
						title: '[[admin/manage/users:alerts.create]]',
						onEscape: true,
						buttons: {
							cancel: {
								label: '[[admin/manage/users:alerts.button-cancel]]',
								className: 'btn-link'
							},
							create: {
								label: '[[admin/manage/users:alerts.button-create]]',
								className: 'btn-primary',
								callback: function () {
									createUser.call(this);
									return false;
								}
							}
						}
					});
				});
			});
		}

		function createUser() {
			var modal = this;
			var username = document.getElementById('create-user-name').value;
			var email = document.getElementById('create-user-email').value;
			var password = document.getElementById('create-user-password').value;
			var passwordAgain = document.getElementById('create-user-password-again').value;

			var errorEl = $('#create-modal-error');

			if (password !== passwordAgain) {
				return errorEl.translateHtml('[[admin/manage/users:alerts.error-x, [[admin/manage/users:alerts.error-passwords-different]]]]').removeClass('hide');
			}

			var user = {
				username: username,
				email: email,
				password: password
			};

			socket.emit('admin.user.createUser', user, function (err) {
				if(err) {
					return errorEl.translateHtml('[[admin/manage/users:alerts.error-x, ' + err.message + ']]').removeClass('hide');
				}

				modal.modal('hide');
				modal.on('hidden.bs.modal', function () {
					ajaxify.refresh();
				});
				app.alertSuccess('[[admin/manage/users:alerts.create-success]]');
			});
		}

		var timeoutId = 0;

		$('#search-user-name, #search-user-email, #search-user-ip').on('keyup', function () {
			if (timeoutId !== 0) {
				clearTimeout(timeoutId);
				timeoutId = 0;
			}

			var $this = $(this);
			var type =  $this.attr('data-search-type');

			timeoutId = setTimeout(function () {
				$('.fa-spinner').removeClass('hidden');

				socket.emit('admin.user.search', {searchBy: type, query: $this.val()}, function (err, data) {
					if (err) {
						return app.alertError(err.message);
					}

					templates.parse('admin/manage/users', 'users', data, function (html) {
						translator.translate(html, function (html) {
							html = $(html);
							$('.users-table tr').not(':first').remove();
							$('.users-table tr').first().after(html);
							html.find('.timeago').timeago();
							$('.fa-spinner').addClass('hidden');

							if (data && data.users.length === 0) {
								$('#user-notfound-notify').translateHtml('[[admin/manage/users:search.not-found]]')
									.removeClass('hide')
									.addClass('label-danger')
									.removeClass('label-success');
							} else {
								$('#user-notfound-notify').translateHtml(translator.compile('admin/manage/users:alerts.x-users-found', data.users.length, data.timing))
									.removeClass('hide')
									.addClass('label-success')
									.removeClass('label-danger');
							}
						});
					});
				});
			}, 250);
		});

		handleUserCreate();

		handleInvite();

	};

	function handleInvite() {
		$('[component="user/invite"]').on('click', function () {
			bootbox.prompt('[[admin/manage/users:alerts.prompt-email]]', function (email) {
				if (!email) {
					return;
				}

				socket.emit('user.invite', email, function (err) {
					if (err) {
						return app.alertError(err.message);
					}
					app.alertSuccess('[[admin/manage/users:alerts.email-sent-to, ' + email + ']]');
				});
			});
		});
	}


	return Users;
});<|MERGE_RESOLUTION|>--- conflicted
+++ resolved
@@ -128,18 +128,6 @@
 			socket.emit('admin.user.resetLockouts', uids, done('[[admin/manage/users:alerts.lockout-reset-success]]'));
 		});
 
-<<<<<<< HEAD
-=======
-		$('.reset-flags').on('click', function () {
-			var uids = getSelectedUids();
-			if (!uids.length) {
-				return;
-			}
-
-			socket.emit('admin.user.resetFlags', uids, done('[[admin/manage/users:alerts.flag-reset-success]]'));
-		});
-
->>>>>>> d77f417c
 		$('.admin-user').on('click', function () {
 			var uids = getSelectedUids();
 			if (!uids.length) {
