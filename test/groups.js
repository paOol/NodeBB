--- conflicted
+++ resolved
@@ -534,33 +534,28 @@
 			});
 		});
 
-<<<<<<< HEAD
+		it('should reject membership of user', function (done) {
+			socketGroups.reject({ uid: adminUid }, { groupName: 'PrivateCanJoin', toUid: testUid }, function (err) {
+				assert.ifError(err);
+				Groups.isInvited(testUid, 'PrivateCanJoin', function (err, invited) {
+					assert.ifError(err);
+					assert.equal(invited, false);
+					done();
+				});
+			});
+		});
+
+		it('should error if not owner or admin', function (done) {
+			socketGroups.accept({ uid: 0 }, { groupName: 'PrivateCanJoin', toUid: testUid }, function (err) {
+				assert.equal(err.message, '[[error:no-privileges]]');
+				done();
+			});
+		});
+
 		it('should accept membership of user', function (done) {
-			socketGroups.accept({ uid: adminUid }, { groupName: 'PrivateCanJoin', toUid: testUid }, function (err) {
-=======
-		it('should reject membership of user', function (done) {
-			socketGroups.reject({uid: adminUid}, {groupName: 'PrivateCanJoin', toUid: testUid}, function (err) {
->>>>>>> 048eb8a3
-				assert.ifError(err);
-				Groups.isInvited(testUid, 'PrivateCanJoin', function (err, invited) {
-					assert.ifError(err);
-					assert.equal(invited, false);
-					done();
-				});
-			});
-		});
-
-		it('should error if not owner or admin', function (done) {
-			socketGroups.accept({uid: 0}, {groupName: 'PrivateCanJoin', toUid: testUid}, function (err) {
-				assert.equal(err.message, '[[error:no-privileges]]');
-				done();
-			});
-		});
-
-		it('should accept membership of user', function (done) {
-			socketGroups.join({uid: testUid}, {groupName: 'PrivateCanJoin'}, function (err) {
-				assert.ifError(err);
-				socketGroups.accept({uid: adminUid}, {groupName: 'PrivateCanJoin', toUid: testUid}, function (err) {
+			socketGroups.join({ uid: testUid }, { groupName: 'PrivateCanJoin' }, function (err) {
+				assert.ifError(err);
+				socketGroups.accept({ uid: adminUid }, { groupName: 'PrivateCanJoin', toUid: testUid }, function (err) {
 					assert.ifError(err);
 					Groups.isMember(testUid, 'PrivateCanJoin', function (err, isMember) {
 						assert.ifError(err);
@@ -575,11 +570,11 @@
 			function requestMembership(uids, callback) {
 				async.series([
 					function (next) {
-						socketGroups.join({uid: uids.uid1}, {groupName: 'PrivateCanJoin'}, next);
+						socketGroups.join({ uid: uids.uid1 }, { groupName: 'PrivateCanJoin' }, next);
 					},
 					function (next) {
-						socketGroups.join({uid: uids.uid2}, {groupName: 'PrivateCanJoin'}, next);
-					}
+						socketGroups.join({ uid: uids.uid2 }, { groupName: 'PrivateCanJoin' }, next);
+					},
 				], function (err) {
 					callback(err);
 				});
@@ -589,11 +584,11 @@
 				function (next) {
 					async.parallel({
 						uid1: function (next) {
-							User.create({username: 'groupuser1'}, next);
+							User.create({ username: 'groupuser1' }, next);
 						},
 						uid2: function (next) {
-							User.create({username: 'groupuser2'}, next);
-						}
+							User.create({ username: 'groupuser2' }, next);
+						},
 					}, next);
 				},
 				function (results, next) {
@@ -601,7 +596,7 @@
 					requestMembership(results, next);
 				},
 				function (next) {
-					socketGroups.rejectAll({uid: adminUid}, {groupName: 'PrivateCanJoin'}, next);
+					socketGroups.rejectAll({ uid: adminUid }, { groupName: 'PrivateCanJoin' }, next);
 				},
 				function (next) {
 					Groups.getPending('PrivateCanJoin', next);
@@ -611,7 +606,7 @@
 					requestMembership(uids, next);
 				},
 				function (next) {
-					socketGroups.acceptAll({uid: adminUid}, {groupName: 'PrivateCanJoin'}, next);
+					socketGroups.acceptAll({ uid: adminUid }, { groupName: 'PrivateCanJoin' }, next);
 				},
 				function (next) {
 					Groups.isMembers([uids.uid1, uids.uid2], 'PrivateCanJoin', next);
@@ -620,16 +615,16 @@
 					assert(isMembers[0]);
 					assert(isMembers[1]);
 					next();
-				}
+				},
 			], function (err) {
 				done(err);
 			});
 		});
 
 		it('should issue invite to user', function (done) {
-			User.create({username: 'invite1'}, function (err, uid) {
-				assert.ifError(err);
-				socketGroups.issueInvite({uid: adminUid}, {groupName: 'PrivateCanJoin', toUid: uid}, function (err) {
+			User.create({ username: 'invite1' }, function (err, uid) {
+				assert.ifError(err);
+				socketGroups.issueInvite({ uid: adminUid }, { groupName: 'PrivateCanJoin', toUid: uid }, function (err) {
 					assert.ifError(err);
 					Groups.isInvited(uid, 'PrivateCanJoin', function (err, isInvited) {
 						assert.ifError(err);
@@ -641,16 +636,16 @@
 		});
 
 		it('should fail with invalid data', function (done) {
-			socketGroups.issueMassInvite({uid: adminUid}, {groupName: 'PrivateCanJoin', usernames: null}, function (err) {
+			socketGroups.issueMassInvite({ uid: adminUid }, { groupName: 'PrivateCanJoin', usernames: null }, function (err) {
 				assert.equal(err.message, '[[error:invalid-data]]');
 				done();
 			});
 		});
 
 		it('should issue mass invite to users', function (done) {
-			User.create({username: 'invite2'}, function (err, uid) {
-				assert.ifError(err);
-				socketGroups.issueMassInvite({uid: adminUid}, {groupName: 'PrivateCanJoin', usernames: 'invite1, invite2'}, function (err) {
+			User.create({ username: 'invite2' }, function (err, uid) {
+				assert.ifError(err);
+				socketGroups.issueMassInvite({ uid: adminUid }, { groupName: 'PrivateCanJoin', usernames: 'invite1, invite2' }, function (err) {
 					assert.ifError(err);
 					Groups.isInvited(uid, 'PrivateCanJoin', function (err, isInvited) {
 						assert.ifError(err);
@@ -662,11 +657,11 @@
 		});
 
 		it('should rescind invite', function (done) {
-			User.create({username: 'invite3'}, function (err, uid) {
-				assert.ifError(err);
-				socketGroups.issueInvite({uid: adminUid}, {groupName: 'PrivateCanJoin', toUid: uid}, function (err) {
-					assert.ifError(err);
-					socketGroups.rescindInvite({uid: adminUid}, {groupName: 'PrivateCanJoin', toUid: uid}, function (err) {
+			User.create({ username: 'invite3' }, function (err, uid) {
+				assert.ifError(err);
+				socketGroups.issueInvite({ uid: adminUid }, { groupName: 'PrivateCanJoin', toUid: uid }, function (err) {
+					assert.ifError(err);
+					socketGroups.rescindInvite({ uid: adminUid }, { groupName: 'PrivateCanJoin', toUid: uid }, function (err) {
 						assert.ifError(err);
 						Groups.isInvited(uid, 'PrivateCanJoin', function (err, isInvited) {
 							assert.ifError(err);
@@ -679,18 +674,18 @@
 		});
 
 		it('should error if user is not invited', function (done) {
-			socketGroups.acceptInvite({uid: adminUid}, {groupName: 'PrivateCanJoin'}, function (err) {
+			socketGroups.acceptInvite({ uid: adminUid }, { groupName: 'PrivateCanJoin' }, function (err) {
 				assert.equal(err.message, '[[error:not-invited]]');
 				done();
 			});
 		});
 
 		it('should accept invite', function (done) {
-			User.create({username: 'invite4'}, function (err, uid) {
-				assert.ifError(err);
-				socketGroups.issueInvite({uid: adminUid}, {groupName: 'PrivateCanJoin', toUid: uid}, function (err) {
-					assert.ifError(err);
-					socketGroups.acceptInvite({uid: uid}, {groupName: 'PrivateCanJoin'}, function (err) {
+			User.create({ username: 'invite4' }, function (err, uid) {
+				assert.ifError(err);
+				socketGroups.issueInvite({ uid: adminUid }, { groupName: 'PrivateCanJoin', toUid: uid }, function (err) {
+					assert.ifError(err);
+					socketGroups.acceptInvite({ uid: uid }, { groupName: 'PrivateCanJoin' }, function (err) {
 						assert.ifError(err);
 						Groups.isMember(uid, 'PrivateCanJoin', function (err, isMember) {
 							assert.ifError(err);
@@ -703,11 +698,11 @@
 		});
 
 		it('should reject invite', function (done) {
-			User.create({username: 'invite5'}, function (err, uid) {
-				assert.ifError(err);
-				socketGroups.issueInvite({uid: adminUid}, {groupName: 'PrivateCanJoin', toUid: uid}, function (err) {
-					assert.ifError(err);
-					socketGroups.rejectInvite({uid: uid}, {groupName: 'PrivateCanJoin'}, function (err) {
+			User.create({ username: 'invite5' }, function (err, uid) {
+				assert.ifError(err);
+				socketGroups.issueInvite({ uid: adminUid }, { groupName: 'PrivateCanJoin', toUid: uid }, function (err) {
+					assert.ifError(err);
+					socketGroups.rejectInvite({ uid: uid }, { groupName: 'PrivateCanJoin' }, function (err) {
 						assert.ifError(err);
 						Groups.isInvited(uid, 'PrivateCanJoin', function (err, isInvited) {
 							assert.ifError(err);
@@ -742,7 +737,7 @@
 		});
 
 		it('should fail to kick user with invalid data', function (done) {
-			socketGroups.kick({uid: adminUid}, {groupName: 'PrivateCanJoin', uid: adminUid}, function (err) {
+			socketGroups.kick({ uid: adminUid }, { groupName: 'PrivateCanJoin', uid: adminUid }, function (err) {
 				assert.equal(err.message, '[[error:cant-kick-self]]');
 				done();
 			});
@@ -758,11 +753,9 @@
 				});
 			});
 		});
-<<<<<<< HEAD
-=======
 
 		it('should fail to create group with invalid data', function (done) {
-			socketGroups.create({uid: 0}, {}, function (err) {
+			socketGroups.create({ uid: 0 }, {}, function (err) {
 				assert.equal(err.message, '[[error:no-privileges]]');
 				done();
 			});
@@ -771,7 +764,7 @@
 		it('should fail to create group if group creation is disabled', function (done) {
 			var oldValue = meta.config.allowGroupCreation;
 			meta.config.allowGroupCreation = 0;
-			socketGroups.create({uid: 1}, {}, function (err) {
+			socketGroups.create({ uid: 1 }, {}, function (err) {
 				assert.equal(err.message, '[[error:group-creation-disabled]]');
 				meta.config.allowGroupCreation = oldValue;
 				done();
@@ -781,7 +774,7 @@
 		it('should fail to create group if name is privilege group', function (done) {
 			var oldValue = meta.config.allowGroupCreation;
 			meta.config.allowGroupCreation = 1;
-			socketGroups.create({uid: 1}, {name: 'cid:1:privileges:groups:find'}, function (err) {
+			socketGroups.create({ uid: 1 }, { name: 'cid:1:privileges:groups:find' }, function (err) {
 				assert.equal(err.message, '[[error:invalid-group-name]]');
 				meta.config.allowGroupCreation = oldValue;
 				done();
@@ -792,7 +785,7 @@
 		it('should create/update group', function (done) {
 			var oldValue = meta.config.allowGroupCreation;
 			meta.config.allowGroupCreation = 1;
-			socketGroups.create({uid: adminUid}, {name: 'createupdategroup'}, function (err, groupData) {
+			socketGroups.create({ uid: adminUid }, { name: 'createupdategroup' }, function (err, groupData) {
 				meta.config.allowGroupCreation = oldValue;
 				assert.ifError(err);
 				assert(groupData);
@@ -805,10 +798,10 @@
 						userTitleEnabled: 1,
 						disableJoinRequests: 1,
 						hidden: 1,
-						private: 0
-					}
+						private: 0,
+					},
 				};
-				socketGroups.update({uid: adminUid}, data, function (err) {
+				socketGroups.update({ uid: adminUid }, data, function (err) {
 					assert.ifError(err);
 					Groups.get('renamedupdategroup', {}, function (err, groupData) {
 						assert.ifError(err);
@@ -825,7 +818,7 @@
 		});
 
 		it('should delete group', function (done) {
-			socketGroups.delete({uid: adminUid}, {groupName: 'renamedupdategroup'}, function (err) {
+			socketGroups.delete({ uid: adminUid }, { groupName: 'renamedupdategroup' }, function (err) {
 				assert.ifError(err);
 				Groups.exists('renamedupdategroup', function (err, exists) {
 					assert.ifError(err);
@@ -836,35 +829,35 @@
 		});
 
 		it('should fail to delete group if name is special', function (done) {
-			socketGroups.delete({uid: adminUid}, {groupName: 'administrators'}, function (err) {
+			socketGroups.delete({ uid: adminUid }, { groupName: 'administrators' }, function (err) {
 				assert.equal(err.message, '[[error:not-allowed]]');
 				done();
 			});
 		});
 
 		it('should fail to delete group if name is special', function (done) {
-			socketGroups.delete({uid: adminUid}, {groupName: 'registered-users'}, function (err) {
+			socketGroups.delete({ uid: adminUid }, { groupName: 'registered-users' }, function (err) {
 				assert.equal(err.message, '[[error:not-allowed]]');
 				done();
 			});
 		});
 
 		it('should fail to delete group if name is special', function (done) {
-			socketGroups.delete({uid: adminUid}, {groupName: 'Global Moderators'}, function (err) {
+			socketGroups.delete({ uid: adminUid }, { groupName: 'Global Moderators' }, function (err) {
 				assert.equal(err.message, '[[error:not-allowed]]');
 				done();
 			});
 		});
 
 		it('should fail to load more groups with invalid data', function (done) {
-			socketGroups.loadMore({uid: adminUid}, {}, function (err) {
+			socketGroups.loadMore({ uid: adminUid }, {}, function (err) {
 				assert.equal(err.message, '[[error:invalid-data]]');
 				done();
 			});
 		});
 
 		it('should load more groups', function (done) {
-			socketGroups.loadMore({uid: adminUid}, {after: 0, sort: 'count'}, function (err, data) {
+			socketGroups.loadMore({ uid: adminUid }, { after: 0, sort: 'count' }, function (err, data) {
 				assert.ifError(err);
 				assert(Array.isArray(data.groups));
 				done();
@@ -872,20 +865,19 @@
 		});
 
 		it('should fail to load more members with invalid data', function (done) {
-			socketGroups.loadMoreMembers({uid: adminUid}, {}, function (err) {
+			socketGroups.loadMoreMembers({ uid: adminUid }, {}, function (err) {
 				assert.equal(err.message, '[[error:invalid-data]]');
 				done();
 			});
 		});
 
 		it('should load more members', function (done) {
-			socketGroups.loadMoreMembers({uid: adminUid}, {after: 0, groupName: 'PrivateCanJoin'}, function (err, data) {
+			socketGroups.loadMoreMembers({ uid: adminUid }, { after: 0, groupName: 'PrivateCanJoin' }, function (err, data) {
 				assert.ifError(err);
 				assert(Array.isArray(data.users));
 				done();
 			});
 		});
->>>>>>> 048eb8a3
 	});
 
 	describe('admin socket methods', function () {
@@ -1124,7 +1116,7 @@
 		});
 
 		it('should fail to remove cover if not logged in', function (done) {
-			socketGroups.cover.remove({uid: 0}, {groupName: 'Test'}, function (err) {
+			socketGroups.cover.remove({ uid: 0 }, { groupName: 'Test' }, function (err) {
 				assert.equal(err.message, '[[error:no-privileges]]');
 				done();
 			});
